--- conflicted
+++ resolved
@@ -339,19 +339,10 @@
 def cross_check(pkg_resources_vers_and_locs, imported_vers_and_locs_list):
     """This function returns a list of errors due to any failed cross-checks."""
 
-<<<<<<< HEAD
-    from _auto_deps import not_import_versionable_packages, ignorable_packages
-
-    errors = []
-    not_pkg_resourceable = set(['python', 'platform', __appname__.lower()])
-    not_import_versionable = set(not_import_versionable_packages)
-    ignorable = set(ignorable_packages)
-=======
     from _auto_deps import not_import_versionable
 
     errors = []
     not_pkg_resourceable = ['python', 'platform', __appname__.lower(), 'openssl']
->>>>>>> 01b09f3b
 
     for name, (imp_ver, imp_loc, imp_comment) in imported_vers_and_locs_list:
         name = name.lower()
