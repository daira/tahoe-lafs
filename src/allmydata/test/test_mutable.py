import os, re, base64
from cStringIO import StringIO

from twisted.trial import unittest
from twisted.internet import defer, reactor

from allmydata import uri, client
from allmydata.nodemaker import NodeMaker
from allmydata.util import base32, consumer, fileutil, mathutil
from allmydata.util.fileutil import abspath_expanduser_unicode
from allmydata.util.hashutil import tagged_hash, ssk_writekey_hash, \
     ssk_pubkey_fingerprint_hash
from allmydata.util.consumer import MemoryConsumer
from allmydata.util.deferredutil import gatherResults, WaitForDelayedCallsMixin
from allmydata.interfaces import IRepairResults, ICheckAndRepairResults, \
     NotEnoughSharesError, SDMF_VERSION, MDMF_VERSION, DownloadStopped
from allmydata.monitor import Monitor
from allmydata.test.common import ShouldFailMixin
from allmydata.test.no_network import GridTestMixin
from foolscap.api import eventually, fireEventually, flushEventualQueue
from foolscap.logging import log
from allmydata.storage_client import StorageFarmBroker
from allmydata.scripts import debug

from allmydata.mutable.filenode import MutableFileNode, BackoffAgent
from allmydata.mutable.common import \
     MODE_CHECK, MODE_ANYTHING, MODE_WRITE, MODE_READ, \
     NeedMoreDataError, UnrecoverableFileError, UncoordinatedWriteError, \
     NotEnoughServersError, CorruptShareError
from allmydata.mutable.retrieve import Retrieve
from allmydata.mutable.publish import Publish, MutableFileHandle, \
                                      MutableData, \
                                      DEFAULT_MAX_SEGMENT_SIZE
from allmydata.mutable.servermap import ServerMap, ServermapUpdater
from allmydata.mutable.layout import unpack_header, MDMFSlotReadProxy
from allmydata.mutable.repairer import MustForceRepairError

import allmydata.test.common_util as testutil
from allmydata.test.common import TEST_RSA_KEY_SIZE
from allmydata.test.test_download import PausingConsumer, \
     PausingAndStoppingConsumer, StoppingConsumer, \
     ImmediatelyStoppingConsumer

def eventuaaaaaly(res=None):
    d = fireEventually(res)
    d.addCallback(fireEventually)
    d.addCallback(fireEventually)
    return d


# this "FakeStorage" exists to put the share data in RAM and avoid using real
# network connections, both to speed up the tests and to reduce the amount of
# non-mutable.py code being exercised.

class FakeStorage:
    # this class replaces the collection of storage servers, allowing the
    # tests to examine and manipulate the published shares. It also lets us
    # control the order in which read queries are answered, to exercise more
    # of the error-handling code in Retrieve .
    #
    # Note that we ignore the storage index: this FakeStorage instance can
    # only be used for a single storage index.


    def __init__(self):
        self._peers = {}
        # _sequence is used to cause the responses to occur in a specific
        # order. If it is in use, then we will defer queries instead of
        # answering them right away, accumulating the Deferreds in a dict. We
        # don't know exactly how many queries we'll get, so exactly one
        # second after the first query arrives, we will release them all (in
        # order).
        self._sequence = None
        self._pending = {}
        self._pending_timer = None

    def read(self, peerid, storage_index):
        shares = self._peers.get(peerid, {})
        if self._sequence is None:
            return eventuaaaaaly(shares)
        d = defer.Deferred()
        if not self._pending:
            self._pending_timer = reactor.callLater(1.0, self._fire_readers)
        if peerid not in self._pending:
            self._pending[peerid] = []
        self._pending[peerid].append( (d, shares) )
        return d

    def _fire_readers(self):
        self._pending_timer = None
        pending = self._pending
        self._pending = {}
        for peerid in self._sequence:
            if peerid in pending:
                for (d, shares) in pending.pop(peerid):
                    eventually(d.callback, shares)
        for peerid in pending:
            for (d, shares) in pending[peerid]:
                eventually(d.callback, shares)

    def write(self, peerid, storage_index, shnum, offset, data):
        if peerid not in self._peers:
            self._peers[peerid] = {}
        shares = self._peers[peerid]
        f = StringIO()
        f.write(shares.get(shnum, ""))
        f.seek(offset)
        f.write(data)
        shares[shnum] = f.getvalue()


class FakeStorageServer:
    def __init__(self, peerid, storage):
        self.peerid = peerid
        self.storage = storage
        self.queries = 0
    def callRemote(self, methname, *args, **kwargs):
        self.queries += 1
        def _call():
            meth = getattr(self, methname)
            return meth(*args, **kwargs)
        d = fireEventually()
        d.addCallback(lambda res: _call())
        return d

    def callRemoteOnly(self, methname, *args, **kwargs):
        self.queries += 1
        d = self.callRemote(methname, *args, **kwargs)
        d.addBoth(lambda ignore: None)
        pass

    def advise_corrupt_share(self, share_type, storage_index, shnum, reason):
        pass

    def slot_readv(self, storage_index, shnums, readv):
        d = self.storage.read(self.peerid, storage_index)
        def _read(shares):
            response = {}
            for shnum in shares:
                if shnums and shnum not in shnums:
                    continue
                vector = response[shnum] = []
                for (offset, length) in readv:
                    assert isinstance(offset, (int, long)), offset
                    assert isinstance(length, (int, long)), length
                    vector.append(shares[shnum][offset:offset+length])
            return response
        d.addCallback(_read)
        return d

    def slot_testv_and_readv_and_writev(self, storage_index, secrets,
                                        tw_vectors, read_vector):
        # always-pass: parrot the test vectors back to them.
        readv = {}
        for shnum, (testv, writev, new_length) in tw_vectors.items():
            for (offset, length, op, specimen) in testv:
                assert op in ("le", "eq", "ge")
            # TODO: this isn't right, the read is controlled by read_vector,
            # not by testv
            readv[shnum] = [ specimen
                             for (offset, length, op, specimen)
                             in testv ]
            for (offset, data) in writev:
                self.storage.write(self.peerid, storage_index, shnum,
                                   offset, data)
        answer = (True, readv)
        return fireEventually(answer)


def flip_bit(original, byte_offset):
    return (original[:byte_offset] +
            chr(ord(original[byte_offset]) ^ 0x01) +
            original[byte_offset+1:])

def add_two(original, byte_offset):
    # It isn't enough to simply flip the bit for the version number,
    # because 1 is a valid version number. So we add two instead.
    return (original[:byte_offset] +
            chr(ord(original[byte_offset]) ^ 0x02) +
            original[byte_offset+1:])

def corrupt(res, s, offset, shnums_to_corrupt=None, offset_offset=0):
    # if shnums_to_corrupt is None, corrupt all shares. Otherwise it is a
    # list of shnums to corrupt.
    ds = []
    for peerid in s._peers:
        shares = s._peers[peerid]
        for shnum in shares:
            if (shnums_to_corrupt is not None
                and shnum not in shnums_to_corrupt):
                continue
            data = shares[shnum]
            # We're feeding the reader all of the share data, so it
            # won't need to use the rref that we didn't provide, nor the
            # storage index that we didn't provide. We do this because
            # the reader will work for both MDMF and SDMF.
            reader = MDMFSlotReadProxy(None, None, shnum, data)
            # We need to get the offsets for the next part.
            d = reader.get_verinfo()
            def _do_corruption(verinfo, data, shnum, shares):
                (seqnum,
                 root_hash,
                 IV,
                 segsize,
                 datalen,
                 k, n, prefix, o) = verinfo
                if isinstance(offset, tuple):
                    offset1, offset2 = offset
                else:
                    offset1 = offset
                    offset2 = 0
                if offset1 == "pubkey" and IV:
                    real_offset = 107
                elif offset1 in o:
                    real_offset = o[offset1]
                else:
                    real_offset = offset1
                real_offset = int(real_offset) + offset2 + offset_offset
                assert isinstance(real_offset, int), offset
                if offset1 == 0: # verbyte
                    f = add_two
                else:
                    f = flip_bit
                shares[shnum] = f(data, real_offset)
            d.addCallback(_do_corruption, data, shnum, shares)
            ds.append(d)
    dl = defer.DeferredList(ds)
    dl.addCallback(lambda ignored: res)
    return dl

def make_storagebroker(s=None, num_peers=10):
    if not s:
        s = FakeStorage()
    serverids = [tagged_hash("peerid", "%d" % i)[:20]
                 for i in range(num_peers)]
    storage_broker = StorageFarmBroker(None, True)
    for serverid in serverids:
        fss = FakeStorageServer(serverid, s)
        ann = {"anonymous-storage-FURL": "pb://%s@nowhere/fake" % base32.b2a(serverid),
               "permutation-seed-base32": base32.b2a(serverid) }
        storage_broker.test_add_rref(serverid, fss, ann)
    return storage_broker

def make_nodemaker(s=None, num_peers=10, keysize=TEST_RSA_KEY_SIZE):
    storage_broker = make_storagebroker(s, num_peers)
    sh = client.SecretHolder("lease secret", "convergence secret")
    keygen = client.KeyGenerator()
    if keysize:
        keygen.set_default_keysize(keysize)
    nodemaker = NodeMaker(storage_broker, sh, None,
                          None, None,
                          {"k": 3, "n": 10}, SDMF_VERSION, keygen)
    return nodemaker

class Filenode(unittest.TestCase, testutil.ShouldFailMixin, WaitForDelayedCallsMixin):
    # this used to be in Publish, but we removed the limit. Some of
    # these tests test whether the new code correctly allows files
    # larger than the limit.
    OLD_MAX_SEGMENT_SIZE = 3500000
    def setUp(self):
        self._storage = s = FakeStorage()
        self.nodemaker = make_nodemaker(s)

    def test_create(self):
        d = self.nodemaker.create_mutable_file()
        def _created(n):
            self.failUnless(isinstance(n, MutableFileNode))
            self.failUnlessEqual(n.get_storage_index(), n._storage_index)
            sb = self.nodemaker.storage_broker
            peer0 = sorted(sb.get_all_serverids())[0]
            shnums = self._storage._peers[peer0].keys()
            self.failUnlessEqual(len(shnums), 1)
        d.addCallback(_created)
        return d


    def test_create_mdmf(self):
        d = self.nodemaker.create_mutable_file(version=MDMF_VERSION)
        def _created(n):
            self.failUnless(isinstance(n, MutableFileNode))
            self.failUnlessEqual(n.get_storage_index(), n._storage_index)
            sb = self.nodemaker.storage_broker
            peer0 = sorted(sb.get_all_serverids())[0]
            shnums = self._storage._peers[peer0].keys()
            self.failUnlessEqual(len(shnums), 1)
        d.addCallback(_created)
        return d

    def test_single_share(self):
        # Make sure that we tolerate publishing a single share.
        self.nodemaker.default_encoding_parameters['k'] = 1
        self.nodemaker.default_encoding_parameters['happy'] = 1
        self.nodemaker.default_encoding_parameters['n'] = 1
        d = defer.succeed(None)
        for v in (SDMF_VERSION, MDMF_VERSION):
            d.addCallback(lambda ignored, v=v:
                self.nodemaker.create_mutable_file(version=v))
            def _created(n):
                self.failUnless(isinstance(n, MutableFileNode))
                self._node = n
                return n
            d.addCallback(_created)
            d.addCallback(lambda n:
                n.overwrite(MutableData("Contents" * 50000)))
            d.addCallback(lambda ignored:
                self._node.download_best_version())
            d.addCallback(lambda contents:
                self.failUnlessEqual(contents, "Contents" * 50000))
        return d

    def test_max_shares(self):
        self.nodemaker.default_encoding_parameters['n'] = 255
        d = self.nodemaker.create_mutable_file(version=SDMF_VERSION)
        def _created(n):
            self.failUnless(isinstance(n, MutableFileNode))
            self.failUnlessEqual(n.get_storage_index(), n._storage_index)
            sb = self.nodemaker.storage_broker
            num_shares = sum([len(self._storage._peers[x].keys()) for x \
                              in sb.get_all_serverids()])
            self.failUnlessEqual(num_shares, 255)
            self._node = n
            return n
        d.addCallback(_created)
        # Now we upload some contents
        d.addCallback(lambda n:
            n.overwrite(MutableData("contents" * 50000)))
        # ...then download contents
        d.addCallback(lambda ignored:
            self._node.download_best_version())
        # ...and check to make sure everything went okay.
        d.addCallback(lambda contents:
            self.failUnlessEqual("contents" * 50000, contents))
        return d

    def test_max_shares_mdmf(self):
        # Test how files behave when there are 255 shares.
        self.nodemaker.default_encoding_parameters['n'] = 255
        d = self.nodemaker.create_mutable_file(version=MDMF_VERSION)
        def _created(n):
            self.failUnless(isinstance(n, MutableFileNode))
            self.failUnlessEqual(n.get_storage_index(), n._storage_index)
            sb = self.nodemaker.storage_broker
            num_shares = sum([len(self._storage._peers[x].keys()) for x \
                              in sb.get_all_serverids()])
            self.failUnlessEqual(num_shares, 255)
            self._node = n
            return n
        d.addCallback(_created)
        d.addCallback(lambda n:
            n.overwrite(MutableData("contents" * 50000)))
        d.addCallback(lambda ignored:
            self._node.download_best_version())
        d.addCallback(lambda contents:
            self.failUnlessEqual(contents, "contents" * 50000))
        return d

    def test_mdmf_filenode_cap(self):
        # Test that an MDMF filenode, once created, returns an MDMF URI.
        d = self.nodemaker.create_mutable_file(version=MDMF_VERSION)
        def _created(n):
            self.failUnless(isinstance(n, MutableFileNode))
            cap = n.get_cap()
            self.failUnless(isinstance(cap, uri.WriteableMDMFFileURI))
            rcap = n.get_readcap()
            self.failUnless(isinstance(rcap, uri.ReadonlyMDMFFileURI))
            vcap = n.get_verify_cap()
            self.failUnless(isinstance(vcap, uri.MDMFVerifierURI))
        d.addCallback(_created)
        return d


    def test_create_from_mdmf_writecap(self):
        # Test that the nodemaker is capable of creating an MDMF
        # filenode given an MDMF cap.
        d = self.nodemaker.create_mutable_file(version=MDMF_VERSION)
        def _created(n):
            self.failUnless(isinstance(n, MutableFileNode))
            s = n.get_uri()
            self.failUnless(s.startswith("URI:MDMF"))
            n2 = self.nodemaker.create_from_cap(s)
            self.failUnless(isinstance(n2, MutableFileNode))
            self.failUnlessEqual(n.get_storage_index(), n2.get_storage_index())
            self.failUnlessEqual(n.get_uri(), n2.get_uri())
        d.addCallback(_created)
        return d


    def test_create_from_mdmf_readcap(self):
        d = self.nodemaker.create_mutable_file(version=MDMF_VERSION)
        def _created(n):
            self.failUnless(isinstance(n, MutableFileNode))
            s = n.get_readonly_uri()
            n2 = self.nodemaker.create_from_cap(s)
            self.failUnless(isinstance(n2, MutableFileNode))

            # Check that it's a readonly node
            self.failUnless(n2.is_readonly())
        d.addCallback(_created)
        return d


    def test_internal_version_from_cap(self):
        # MutableFileNodes and MutableFileVersions have an internal
        # switch that tells them whether they're dealing with an SDMF or
        # MDMF mutable file when they start doing stuff. We want to make
        # sure that this is set appropriately given an MDMF cap.
        d = self.nodemaker.create_mutable_file(version=MDMF_VERSION)
        def _created(n):
            self.uri = n.get_uri()
            self.failUnlessEqual(n._protocol_version, MDMF_VERSION)

            n2 = self.nodemaker.create_from_cap(self.uri)
            self.failUnlessEqual(n2._protocol_version, MDMF_VERSION)
        d.addCallback(_created)
        return d


    def test_serialize(self):
        n = MutableFileNode(None, None, {"k": 3, "n": 10}, None)
        calls = []
        def _callback(*args, **kwargs):
            self.failUnlessEqual(args, (4,) )
            self.failUnlessEqual(kwargs, {"foo": 5})
            calls.append(1)
            return 6
        d = n._do_serialized(_callback, 4, foo=5)
        def _check_callback(res):
            self.failUnlessEqual(res, 6)
            self.failUnlessEqual(calls, [1])
        d.addCallback(_check_callback)

        def _errback():
            raise ValueError("heya")
        d.addCallback(lambda res:
                      self.shouldFail(ValueError, "_check_errback", "heya",
                                      n._do_serialized, _errback))
        return d

    def test_upload_and_download(self):
        d = self.nodemaker.create_mutable_file()
        def _created(n):
            d = defer.succeed(None)
            d.addCallback(lambda res: n.get_servermap(MODE_READ))
            d.addCallback(lambda smap: smap.dump(StringIO()))
            d.addCallback(lambda sio:
                          self.failUnless("3-of-10" in sio.getvalue()))
            d.addCallback(lambda res: n.overwrite(MutableData("contents 1")))
            d.addCallback(lambda res: self.failUnlessIdentical(res, None))
            d.addCallback(lambda res: n.download_best_version())
            d.addCallback(lambda res: self.failUnlessEqual(res, "contents 1"))
            d.addCallback(lambda res: n.get_size_of_best_version())
            d.addCallback(lambda size:
                          self.failUnlessEqual(size, len("contents 1")))
            d.addCallback(lambda res: n.overwrite(MutableData("contents 2")))
            d.addCallback(lambda res: n.download_best_version())
            d.addCallback(lambda res: self.failUnlessEqual(res, "contents 2"))
            d.addCallback(lambda res: n.get_servermap(MODE_WRITE))
            d.addCallback(lambda smap: n.upload(MutableData("contents 3"), smap))
            d.addCallback(lambda res: n.download_best_version())
            d.addCallback(lambda res: self.failUnlessEqual(res, "contents 3"))
            d.addCallback(lambda res: n.get_servermap(MODE_ANYTHING))
            d.addCallback(lambda smap:
                          n.download_version(smap,
                                             smap.best_recoverable_version()))
            d.addCallback(lambda res: self.failUnlessEqual(res, "contents 3"))
            # test a file that is large enough to overcome the
            # mapupdate-to-retrieve data caching (i.e. make the shares larger
            # than the default readsize, which is 2000 bytes). A 15kB file
            # will have 5kB shares.
            d.addCallback(lambda res: n.overwrite(MutableData("large size file" * 1000)))
            d.addCallback(lambda res: n.download_best_version())
            d.addCallback(lambda res:
                          self.failUnlessEqual(res, "large size file" * 1000))
            return d
        d.addCallback(_created)
        return d


    def test_upload_and_download_mdmf(self):
        d = self.nodemaker.create_mutable_file(version=MDMF_VERSION)
        def _created(n):
            d = defer.succeed(None)
            d.addCallback(lambda ignored:
                n.get_servermap(MODE_READ))
            def _then(servermap):
                dumped = servermap.dump(StringIO())
                self.failUnlessIn("3-of-10", dumped.getvalue())
            d.addCallback(_then)
            # Now overwrite the contents with some new contents. We want
            # to make them big enough to force the file to be uploaded
            # in more than one segment.
            big_contents = "contents1" * 100000 # about 900 KiB
            big_contents_uploadable = MutableData(big_contents)
            d.addCallback(lambda ignored:
                n.overwrite(big_contents_uploadable))
            d.addCallback(lambda ignored:
                n.download_best_version())
            d.addCallback(lambda data:
                self.failUnlessEqual(data, big_contents))
            # Overwrite the contents again with some new contents. As
            # before, they need to be big enough to force multiple
            # segments, so that we make the downloader deal with
            # multiple segments.
            bigger_contents = "contents2" * 1000000 # about 9MiB
            bigger_contents_uploadable = MutableData(bigger_contents)
            d.addCallback(lambda ignored:
                n.overwrite(bigger_contents_uploadable))
            d.addCallback(lambda ignored:
                n.download_best_version())
            d.addCallback(lambda data:
                self.failUnlessEqual(data, bigger_contents))
            return d
        d.addCallback(_created)
        return d


    def test_retrieve_producer_mdmf(self):
        # We should make sure that the retriever is able to pause and stop
        # correctly.
        data = "contents1" * 100000
        d = self.nodemaker.create_mutable_file(MutableData(data),
                                               version=MDMF_VERSION)
        d.addCallback(lambda node: node.get_best_mutable_version())
        d.addCallback(self._test_retrieve_producer, "MDMF", data)
        return d

    # note: SDMF has only one big segment, so we can't use the usual
    # after-the-first-write() trick to pause or stop the download.
    # Disabled until we find a better approach.
    def OFF_test_retrieve_producer_sdmf(self):
        data = "contents1" * 100000
        d = self.nodemaker.create_mutable_file(MutableData(data),
                                               version=SDMF_VERSION)
        d.addCallback(lambda node: node.get_best_mutable_version())
        d.addCallback(self._test_retrieve_producer, "SDMF", data)
        return d

    def _test_retrieve_producer(self, version, kind, data):
        # Now we'll retrieve it into a pausing consumer.
        c = PausingConsumer()
        d = version.read(c)
        d.addCallback(lambda ign: self.failUnlessEqual(c.size, len(data)))

        c2 = PausingAndStoppingConsumer()
        d.addCallback(lambda ign:
                      self.shouldFail(DownloadStopped, kind+"_pause_stop",
                                      "our Consumer called stopProducing()",
                                      version.read, c2))

        c3 = StoppingConsumer()
        d.addCallback(lambda ign:
                      self.shouldFail(DownloadStopped, kind+"_stop",
                                      "our Consumer called stopProducing()",
                                      version.read, c3))

        c4 = ImmediatelyStoppingConsumer()
        d.addCallback(lambda ign:
                      self.shouldFail(DownloadStopped, kind+"_stop_imm",
                                      "our Consumer called stopProducing()",
                                      version.read, c4))

        def _then(ign):
            c5 = MemoryConsumer()
            d1 = version.read(c5)
            c5.producer.stopProducing()
            return self.shouldFail(DownloadStopped, kind+"_stop_imm2",
                                   "our Consumer called stopProducing()",
                                   lambda: d1)
        d.addCallback(_then)
        return d

    def test_download_from_mdmf_cap(self):
        # We should be able to download an MDMF file given its cap
        d = self.nodemaker.create_mutable_file(version=MDMF_VERSION)
        def _created(node):
            self.uri = node.get_uri()
            # also confirm that the cap has no extension fields
            pieces = self.uri.split(":")
            self.failUnlessEqual(len(pieces), 4)

            return node.overwrite(MutableData("contents1" * 100000))
        def _then(ignored):
            node = self.nodemaker.create_from_cap(self.uri)
            return node.download_best_version()
        def _downloaded(data):
            self.failUnlessEqual(data, "contents1" * 100000)
        d.addCallback(_created)
        d.addCallback(_then)
        d.addCallback(_downloaded)
        return d


    def test_mdmf_write_count(self):
        # Publishing an MDMF file should only cause one write for each
        # share that is to be published. Otherwise, we introduce
        # undesirable semantics that are a regression from SDMF
        upload = MutableData("MDMF" * 100000) # about 400 KiB
        d = self.nodemaker.create_mutable_file(upload,
                                               version=MDMF_VERSION)
        def _check_server_write_counts(ignored):
            sb = self.nodemaker.storage_broker
            for server in sb.servers.itervalues():
                self.failUnlessEqual(server.get_rref().queries, 1)
        d.addCallback(_check_server_write_counts)
        return d


    def test_create_with_initial_contents(self):
        upload1 = MutableData("contents 1")
        d = self.nodemaker.create_mutable_file(upload1)
        def _created(n):
            d = n.download_best_version()
            d.addCallback(lambda res: self.failUnlessEqual(res, "contents 1"))
            upload2 = MutableData("contents 2")
            d.addCallback(lambda res: n.overwrite(upload2))
            d.addCallback(lambda res: n.download_best_version())
            d.addCallback(lambda res: self.failUnlessEqual(res, "contents 2"))
            return d
        d.addCallback(_created)
        return d


    def test_create_mdmf_with_initial_contents(self):
        initial_contents = "foobarbaz" * 131072 # 900KiB
        initial_contents_uploadable = MutableData(initial_contents)
        d = self.nodemaker.create_mutable_file(initial_contents_uploadable,
                                               version=MDMF_VERSION)
        def _created(n):
            d = n.download_best_version()
            d.addCallback(lambda data:
                self.failUnlessEqual(data, initial_contents))
            uploadable2 = MutableData(initial_contents + "foobarbaz")
            d.addCallback(lambda ignored:
                n.overwrite(uploadable2))
            d.addCallback(lambda ignored:
                n.download_best_version())
            d.addCallback(lambda data:
                self.failUnlessEqual(data, initial_contents +
                                           "foobarbaz"))
            return d
        d.addCallback(_created)
        return d

    def test_create_with_initial_contents_function(self):
        data = "initial contents"
        def _make_contents(n):
            self.failUnless(isinstance(n, MutableFileNode))
            key = n.get_writekey()
            self.failUnless(isinstance(key, str), key)
            self.failUnlessEqual(len(key), 16) # AES key size
            return MutableData(data)
        d = self.nodemaker.create_mutable_file(_make_contents)
        def _created(n):
            return n.download_best_version()
        d.addCallback(_created)
        d.addCallback(lambda data2: self.failUnlessEqual(data2, data))
        return d


    def test_create_mdmf_with_initial_contents_function(self):
        data = "initial contents" * 100000
        def _make_contents(n):
            self.failUnless(isinstance(n, MutableFileNode))
            key = n.get_writekey()
            self.failUnless(isinstance(key, str), key)
            self.failUnlessEqual(len(key), 16)
            return MutableData(data)
        d = self.nodemaker.create_mutable_file(_make_contents,
                                               version=MDMF_VERSION)
        d.addCallback(lambda n:
            n.download_best_version())
        d.addCallback(lambda data2:
            self.failUnlessEqual(data2, data))
        return d


    def test_create_with_too_large_contents(self):
        BIG = "a" * (self.OLD_MAX_SEGMENT_SIZE + 1)
        BIG_uploadable = MutableData(BIG)
        d = self.nodemaker.create_mutable_file(BIG_uploadable)
        def _created(n):
            other_BIG_uploadable = MutableData(BIG)
            d = n.overwrite(other_BIG_uploadable)
            return d
        d.addCallback(_created)
        return d

    def failUnlessCurrentSeqnumIs(self, n, expected_seqnum, which):
        d = n.get_servermap(MODE_READ)
        d.addCallback(lambda servermap: servermap.best_recoverable_version())
        d.addCallback(lambda verinfo:
                      self.failUnlessEqual(verinfo[0], expected_seqnum, which))
        return d

    def test_modify(self):
        def _modifier(old_contents, servermap, first_time):
            new_contents = old_contents + "line2"
            return new_contents
        def _non_modifier(old_contents, servermap, first_time):
            return old_contents
        def _none_modifier(old_contents, servermap, first_time):
            return None
        def _error_modifier(old_contents, servermap, first_time):
            raise ValueError("oops")
        def _toobig_modifier(old_contents, servermap, first_time):
            new_content = "b" * (self.OLD_MAX_SEGMENT_SIZE + 1)
            return new_content
        calls = []
        def _ucw_error_modifier(old_contents, servermap, first_time):
            # simulate an UncoordinatedWriteError once
            calls.append(1)
            if len(calls) <= 1:
                raise UncoordinatedWriteError("simulated")
            new_contents = old_contents + "line3"
            return new_contents
        def _ucw_error_non_modifier(old_contents, servermap, first_time):
            # simulate an UncoordinatedWriteError once, and don't actually
            # modify the contents on subsequent invocations
            calls.append(1)
            if len(calls) <= 1:
                raise UncoordinatedWriteError("simulated")
            return old_contents

        initial_contents = "line1"
        d = self.nodemaker.create_mutable_file(MutableData(initial_contents))
        def _created(n):
            d = n.modify(_modifier)
            d.addCallback(lambda res: n.download_best_version())
            d.addCallback(lambda res: self.failUnlessEqual(res, "line1line2"))
            d.addCallback(lambda res: self.failUnlessCurrentSeqnumIs(n, 2, "m"))

            d.addCallback(lambda res: n.modify(_non_modifier))
            d.addCallback(lambda res: n.download_best_version())
            d.addCallback(lambda res: self.failUnlessEqual(res, "line1line2"))
            d.addCallback(lambda res: self.failUnlessCurrentSeqnumIs(n, 2, "non"))

            d.addCallback(lambda res: n.modify(_none_modifier))
            d.addCallback(lambda res: n.download_best_version())
            d.addCallback(lambda res: self.failUnlessEqual(res, "line1line2"))
            d.addCallback(lambda res: self.failUnlessCurrentSeqnumIs(n, 2, "none"))

            d.addCallback(lambda res:
                          self.shouldFail(ValueError, "error_modifier", None,
                                          n.modify, _error_modifier))
            d.addCallback(lambda res: n.download_best_version())
            d.addCallback(lambda res: self.failUnlessEqual(res, "line1line2"))
            d.addCallback(lambda res: self.failUnlessCurrentSeqnumIs(n, 2, "err"))


            d.addCallback(lambda res: n.download_best_version())
            d.addCallback(lambda res: self.failUnlessEqual(res, "line1line2"))
            d.addCallback(lambda res: self.failUnlessCurrentSeqnumIs(n, 2, "big"))

            d.addCallback(lambda res: n.modify(_ucw_error_modifier))
            d.addCallback(lambda res: self.failUnlessEqual(len(calls), 2))
            d.addCallback(lambda res: n.download_best_version())
            d.addCallback(lambda res: self.failUnlessEqual(res,
                                                           "line1line2line3"))
            d.addCallback(lambda res: self.failUnlessCurrentSeqnumIs(n, 3, "ucw"))

            def _reset_ucw_error_modifier(res):
                calls[:] = []
                return res
            d.addCallback(_reset_ucw_error_modifier)

            # in practice, this n.modify call should publish twice: the first
            # one gets a UCWE, the second does not. But our test jig (in
            # which the modifier raises the UCWE) skips over the first one,
            # so in this test there will be only one publish, and the seqnum
            # will only be one larger than the previous test, not two (i.e. 4
            # instead of 5).
            d.addCallback(lambda res: n.modify(_ucw_error_non_modifier))
            d.addCallback(lambda res: self.failUnlessEqual(len(calls), 2))
            d.addCallback(lambda res: n.download_best_version())
            d.addCallback(lambda res: self.failUnlessEqual(res,
                                                           "line1line2line3"))
            d.addCallback(lambda res: self.failUnlessCurrentSeqnumIs(n, 4, "ucw"))
            d.addCallback(lambda res: n.modify(_toobig_modifier))
            return d
        d.addCallback(_created)
        return d


    def test_modify_backoffer(self):
        def _modifier(old_contents, servermap, first_time):
            return old_contents + "line2"
        calls = []
        def _ucw_error_modifier(old_contents, servermap, first_time):
            # simulate an UncoordinatedWriteError once
            calls.append(1)
            if len(calls) <= 1:
                raise UncoordinatedWriteError("simulated")
            return old_contents + "line3"
        def _always_ucw_error_modifier(old_contents, servermap, first_time):
            raise UncoordinatedWriteError("simulated")
        def _backoff_stopper(node, f):
            return f
        def _backoff_pauser(node, f):
            d = defer.Deferred()
            reactor.callLater(0.5, d.callback, None)
            return d

        # the give-up-er will hit its maximum retry count quickly
        giveuper = BackoffAgent()
        giveuper._delay = 0.1
        giveuper.factor = 1

        d = self.nodemaker.create_mutable_file(MutableData("line1"))
        def _created(n):
            d = n.modify(_modifier)
            d.addCallback(lambda res: n.download_best_version())
            d.addCallback(lambda res: self.failUnlessEqual(res, "line1line2"))
            d.addCallback(lambda res: self.failUnlessCurrentSeqnumIs(n, 2, "m"))

            d.addCallback(lambda res:
                          self.shouldFail(UncoordinatedWriteError,
                                          "_backoff_stopper", None,
                                          n.modify, _ucw_error_modifier,
                                          _backoff_stopper))
            d.addCallback(lambda res: n.download_best_version())
            d.addCallback(lambda res: self.failUnlessEqual(res, "line1line2"))
            d.addCallback(lambda res: self.failUnlessCurrentSeqnumIs(n, 2, "stop"))

            def _reset_ucw_error_modifier(res):
                calls[:] = []
                return res
            d.addCallback(_reset_ucw_error_modifier)
            d.addCallback(lambda res: n.modify(_ucw_error_modifier,
                                               _backoff_pauser))
            d.addCallback(lambda res: n.download_best_version())
            d.addCallback(lambda res: self.failUnlessEqual(res,
                                                           "line1line2line3"))
            d.addCallback(lambda res: self.failUnlessCurrentSeqnumIs(n, 3, "pause"))

            d.addCallback(lambda res:
                          self.shouldFail(UncoordinatedWriteError,
                                          "giveuper", None,
                                          n.modify, _always_ucw_error_modifier,
                                          giveuper.delay))
            d.addCallback(lambda res: n.download_best_version())
            d.addCallback(lambda res: self.failUnlessEqual(res,
                                                           "line1line2line3"))
            d.addCallback(lambda res: self.failUnlessCurrentSeqnumIs(n, 3, "giveup"))

            return d
        d.addCallback(_created)
        d.addBoth(self.wait_for_delayed_calls)
        return d

    def test_upload_and_download_full_size_keys(self):
        self.nodemaker.key_generator = client.KeyGenerator()
        d = self.nodemaker.create_mutable_file()
        def _created(n):
            d = defer.succeed(None)
            d.addCallback(lambda res: n.get_servermap(MODE_READ))
            d.addCallback(lambda smap: smap.dump(StringIO()))
            d.addCallback(lambda sio:
                          self.failUnless("3-of-10" in sio.getvalue()))
            d.addCallback(lambda res: n.overwrite(MutableData("contents 1")))
            d.addCallback(lambda res: self.failUnlessIdentical(res, None))
            d.addCallback(lambda res: n.download_best_version())
            d.addCallback(lambda res: self.failUnlessEqual(res, "contents 1"))
            d.addCallback(lambda res: n.overwrite(MutableData("contents 2")))
            d.addCallback(lambda res: n.download_best_version())
            d.addCallback(lambda res: self.failUnlessEqual(res, "contents 2"))
            d.addCallback(lambda res: n.get_servermap(MODE_WRITE))
            d.addCallback(lambda smap: n.upload(MutableData("contents 3"), smap))
            d.addCallback(lambda res: n.download_best_version())
            d.addCallback(lambda res: self.failUnlessEqual(res, "contents 3"))
            d.addCallback(lambda res: n.get_servermap(MODE_ANYTHING))
            d.addCallback(lambda smap:
                          n.download_version(smap,
                                             smap.best_recoverable_version()))
            d.addCallback(lambda res: self.failUnlessEqual(res, "contents 3"))
            return d
        d.addCallback(_created)
        return d


    def test_size_after_servermap_update(self):
        # a mutable file node should have something to say about how big
        # it is after a servermap update is performed, since this tells
        # us how large the best version of that mutable file is.
        d = self.nodemaker.create_mutable_file()
        def _created(n):
            self.n = n
            return n.get_servermap(MODE_READ)
        d.addCallback(_created)
        d.addCallback(lambda ignored:
            self.failUnlessEqual(self.n.get_size(), 0))
        d.addCallback(lambda ignored:
            self.n.overwrite(MutableData("foobarbaz")))
        d.addCallback(lambda ignored:
            self.failUnlessEqual(self.n.get_size(), 9))
        d.addCallback(lambda ignored:
            self.nodemaker.create_mutable_file(MutableData("foobarbaz")))
        d.addCallback(_created)
        d.addCallback(lambda ignored:
            self.failUnlessEqual(self.n.get_size(), 9))
        d.addBoth(self.wait_for_delayed_calls)
        return d


class PublishMixin:
    def publish_one(self):
        # publish a file and create shares, which can then be manipulated
        # later.
        self.CONTENTS = "New contents go here" * 1000
        self.uploadable = MutableData(self.CONTENTS)
        self._storage = FakeStorage()
        self._nodemaker = make_nodemaker(self._storage)
        self._storage_broker = self._nodemaker.storage_broker
        d = self._nodemaker.create_mutable_file(self.uploadable)
        def _created(node):
            self._fn = node
            self._fn2 = self._nodemaker.create_from_cap(node.get_uri())
        d.addCallback(_created)
        return d

    def publish_mdmf(self, data=None):
        # like publish_one, except that the result is guaranteed to be
        # an MDMF file.
        # self.CONTENTS should have more than one segment.
        if data is None:
            data = "This is an MDMF file" * 100000
        self.CONTENTS = data
        self.uploadable = MutableData(self.CONTENTS)
        self._storage = FakeStorage()
        self._nodemaker = make_nodemaker(self._storage)
        self._storage_broker = self._nodemaker.storage_broker
        d = self._nodemaker.create_mutable_file(self.uploadable, version=MDMF_VERSION)
        def _created(node):
            self._fn = node
            self._fn2 = self._nodemaker.create_from_cap(node.get_uri())
        d.addCallback(_created)
        return d


    def publish_sdmf(self, data=None):
        # like publish_one, except that the result is guaranteed to be
        # an SDMF file
        if data is None:
            data = "This is an SDMF file" * 1000
        self.CONTENTS = data
        self.uploadable = MutableData(self.CONTENTS)
        self._storage = FakeStorage()
        self._nodemaker = make_nodemaker(self._storage)
        self._storage_broker = self._nodemaker.storage_broker
        d = self._nodemaker.create_mutable_file(self.uploadable, version=SDMF_VERSION)
        def _created(node):
            self._fn = node
            self._fn2 = self._nodemaker.create_from_cap(node.get_uri())
        d.addCallback(_created)
        return d


    def publish_multiple(self, version=0):
        self.CONTENTS = ["Contents 0",
                         "Contents 1",
                         "Contents 2",
                         "Contents 3a",
                         "Contents 3b"]
        self.uploadables = [MutableData(d) for d in self.CONTENTS]
        self._copied_shares = {}
        self._storage = FakeStorage()
        self._nodemaker = make_nodemaker(self._storage)
        d = self._nodemaker.create_mutable_file(self.uploadables[0], version=version) # seqnum=1
        def _created(node):
            self._fn = node
            # now create multiple versions of the same file, and accumulate
            # their shares, so we can mix and match them later.
            d = defer.succeed(None)
            d.addCallback(self._copy_shares, 0)
            d.addCallback(lambda res: node.overwrite(self.uploadables[1])) #s2
            d.addCallback(self._copy_shares, 1)
            d.addCallback(lambda res: node.overwrite(self.uploadables[2])) #s3
            d.addCallback(self._copy_shares, 2)
            d.addCallback(lambda res: node.overwrite(self.uploadables[3])) #s4a
            d.addCallback(self._copy_shares, 3)
            # now we replace all the shares with version s3, and upload a new
            # version to get s4b.
            rollback = dict([(i,2) for i in range(10)])
            d.addCallback(lambda res: self._set_versions(rollback))
            d.addCallback(lambda res: node.overwrite(self.uploadables[4])) #s4b
            d.addCallback(self._copy_shares, 4)
            # we leave the storage in state 4
            return d
        d.addCallback(_created)
        return d


    def _copy_shares(self, ignored, index):
        shares = self._storage._peers
        # we need a deep copy
        new_shares = {}
        for peerid in shares:
            new_shares[peerid] = {}
            for shnum in shares[peerid]:
                new_shares[peerid][shnum] = shares[peerid][shnum]
        self._copied_shares[index] = new_shares

    def _set_versions(self, versionmap):
        # versionmap maps shnums to which version (0,1,2,3,4) we want the
        # share to be at. Any shnum which is left out of the map will stay at
        # its current version.
        shares = self._storage._peers
        oldshares = self._copied_shares
        for peerid in shares:
            for shnum in shares[peerid]:
                if shnum in versionmap:
                    index = versionmap[shnum]
                    shares[peerid][shnum] = oldshares[index][peerid][shnum]

class Servermap(unittest.TestCase, PublishMixin):
    def setUp(self):
        return self.publish_one()

    def make_servermap(self, mode=MODE_CHECK, fn=None, sb=None,
                       update_range=None):
        if fn is None:
            fn = self._fn
        if sb is None:
            sb = self._storage_broker
        smu = ServermapUpdater(fn, sb, Monitor(),
                               ServerMap(), mode, update_range=update_range)
        d = smu.update()
        return d

    def update_servermap(self, oldmap, mode=MODE_CHECK):
        smu = ServermapUpdater(self._fn, self._storage_broker, Monitor(),
                               oldmap, mode)
        d = smu.update()
        return d

    def failUnlessOneRecoverable(self, sm, num_shares):
        self.failUnlessEqual(len(sm.recoverable_versions()), 1)
        self.failUnlessEqual(len(sm.unrecoverable_versions()), 0)
        best = sm.best_recoverable_version()
        self.failIfEqual(best, None)
        self.failUnlessEqual(sm.recoverable_versions(), set([best]))
        self.failUnlessEqual(len(sm.shares_available()), 1)
        self.failUnlessEqual(sm.shares_available()[best], (num_shares, 3, 10))
        shnum, servers = sm.make_sharemap().items()[0]
        server = list(servers)[0]
        self.failUnlessEqual(sm.version_on_server(server, shnum), best)
        self.failUnlessEqual(sm.version_on_server(server, 666), None)
        return sm

    def test_basic(self):
        d = defer.succeed(None)
        ms = self.make_servermap
        us = self.update_servermap

        d.addCallback(lambda res: ms(mode=MODE_CHECK))
        d.addCallback(lambda sm: self.failUnlessOneRecoverable(sm, 10))
        d.addCallback(lambda res: ms(mode=MODE_WRITE))
        d.addCallback(lambda sm: self.failUnlessOneRecoverable(sm, 10))
        d.addCallback(lambda res: ms(mode=MODE_READ))
        # this mode stops at k+epsilon, and epsilon=k, so 6 shares
        d.addCallback(lambda sm: self.failUnlessOneRecoverable(sm, 6))
        d.addCallback(lambda res: ms(mode=MODE_ANYTHING))
        # this mode stops at 'k' shares
        d.addCallback(lambda sm: self.failUnlessOneRecoverable(sm, 3))

        # and can we re-use the same servermap? Note that these are sorted in
        # increasing order of number of servers queried, since once a server
        # gets into the servermap, we'll always ask it for an update.
        d.addCallback(lambda sm: self.failUnlessOneRecoverable(sm, 3))
        d.addCallback(lambda sm: us(sm, mode=MODE_READ))
        d.addCallback(lambda sm: self.failUnlessOneRecoverable(sm, 6))
        d.addCallback(lambda sm: us(sm, mode=MODE_WRITE))
        d.addCallback(lambda sm: self.failUnlessOneRecoverable(sm, 10))
        d.addCallback(lambda sm: us(sm, mode=MODE_CHECK))
        d.addCallback(lambda sm: self.failUnlessOneRecoverable(sm, 10))
        d.addCallback(lambda sm: us(sm, mode=MODE_ANYTHING))
        d.addCallback(lambda sm: self.failUnlessOneRecoverable(sm, 10))

        return d

    def test_fetch_privkey(self):
        d = defer.succeed(None)
        # use the sibling filenode (which hasn't been used yet), and make
        # sure it can fetch the privkey. The file is small, so the privkey
        # will be fetched on the first (query) pass.
        d.addCallback(lambda res: self.make_servermap(MODE_WRITE, self._fn2))
        d.addCallback(lambda sm: self.failUnlessOneRecoverable(sm, 10))

        # create a new file, which is large enough to knock the privkey out
        # of the early part of the file
        LARGE = "These are Larger contents" * 200 # about 5KB
        LARGE_uploadable = MutableData(LARGE)
        d.addCallback(lambda res: self._nodemaker.create_mutable_file(LARGE_uploadable))
        def _created(large_fn):
            large_fn2 = self._nodemaker.create_from_cap(large_fn.get_uri())
            return self.make_servermap(MODE_WRITE, large_fn2)
        d.addCallback(_created)
        d.addCallback(lambda sm: self.failUnlessOneRecoverable(sm, 10))
        return d


    def test_mark_bad(self):
        d = defer.succeed(None)
        ms = self.make_servermap

        d.addCallback(lambda res: ms(mode=MODE_READ))
        d.addCallback(lambda sm: self.failUnlessOneRecoverable(sm, 6))
        def _made_map(sm):
            v = sm.best_recoverable_version()
            vm = sm.make_versionmap()
            shares = list(vm[v])
            self.failUnlessEqual(len(shares), 6)
            self._corrupted = set()
            # mark the first 5 shares as corrupt, then update the servermap.
            # The map should not have the marked shares it in any more, and
            # new shares should be found to replace the missing ones.
            for (shnum, server, timestamp) in shares:
                if shnum < 5:
                    self._corrupted.add( (server, shnum) )
                    sm.mark_bad_share(server, shnum, "")
            return self.update_servermap(sm, MODE_WRITE)
        d.addCallback(_made_map)
        def _check_map(sm):
            # this should find all 5 shares that weren't marked bad
            v = sm.best_recoverable_version()
            vm = sm.make_versionmap()
            shares = list(vm[v])
            for (server, shnum) in self._corrupted:
                server_shares = sm.debug_shares_on_server(server)
                self.failIf(shnum in server_shares,
                            "%d was in %s" % (shnum, server_shares))
            self.failUnlessEqual(len(shares), 5)
        d.addCallback(_check_map)
        return d

    def failUnlessNoneRecoverable(self, sm):
        self.failUnlessEqual(len(sm.recoverable_versions()), 0)
        self.failUnlessEqual(len(sm.unrecoverable_versions()), 0)
        best = sm.best_recoverable_version()
        self.failUnlessEqual(best, None)
        self.failUnlessEqual(len(sm.shares_available()), 0)

    def test_no_shares(self):
        self._storage._peers = {} # delete all shares
        ms = self.make_servermap
        d = defer.succeed(None)
#
        d.addCallback(lambda res: ms(mode=MODE_CHECK))
        d.addCallback(lambda sm: self.failUnlessNoneRecoverable(sm))

        d.addCallback(lambda res: ms(mode=MODE_ANYTHING))
        d.addCallback(lambda sm: self.failUnlessNoneRecoverable(sm))

        d.addCallback(lambda res: ms(mode=MODE_WRITE))
        d.addCallback(lambda sm: self.failUnlessNoneRecoverable(sm))

        d.addCallback(lambda res: ms(mode=MODE_READ))
        d.addCallback(lambda sm: self.failUnlessNoneRecoverable(sm))

        return d

    def failUnlessNotQuiteEnough(self, sm):
        self.failUnlessEqual(len(sm.recoverable_versions()), 0)
        self.failUnlessEqual(len(sm.unrecoverable_versions()), 1)
        best = sm.best_recoverable_version()
        self.failUnlessEqual(best, None)
        self.failUnlessEqual(len(sm.shares_available()), 1)
        self.failUnlessEqual(sm.shares_available().values()[0], (2,3,10) )
        return sm

    def test_not_quite_enough_shares(self):
        s = self._storage
        ms = self.make_servermap
        num_shares = len(s._peers)
        for peerid in s._peers:
            s._peers[peerid] = {}
            num_shares -= 1
            if num_shares == 2:
                break
        # now there ought to be only two shares left
        assert len([peerid for peerid in s._peers if s._peers[peerid]]) == 2

        d = defer.succeed(None)

        d.addCallback(lambda res: ms(mode=MODE_CHECK))
        d.addCallback(lambda sm: self.failUnlessNotQuiteEnough(sm))
        d.addCallback(lambda sm:
                      self.failUnlessEqual(len(sm.make_sharemap()), 2))
        d.addCallback(lambda res: ms(mode=MODE_ANYTHING))
        d.addCallback(lambda sm: self.failUnlessNotQuiteEnough(sm))
        d.addCallback(lambda res: ms(mode=MODE_WRITE))
        d.addCallback(lambda sm: self.failUnlessNotQuiteEnough(sm))
        d.addCallback(lambda res: ms(mode=MODE_READ))
        d.addCallback(lambda sm: self.failUnlessNotQuiteEnough(sm))

        return d


    def test_servermapupdater_finds_mdmf_files(self):
        # setUp already published an MDMF file for us. We just need to
        # make sure that when we run the ServermapUpdater, the file is
        # reported to have one recoverable version.
        d = defer.succeed(None)
        d.addCallback(lambda ignored:
            self.publish_mdmf())
        d.addCallback(lambda ignored:
            self.make_servermap(mode=MODE_CHECK))
        # Calling make_servermap also updates the servermap in the mode
        # that we specify, so we just need to see what it says.
        def _check_servermap(sm):
            self.failUnlessEqual(len(sm.recoverable_versions()), 1)
        d.addCallback(_check_servermap)
        return d


    def test_fetch_update(self):
        d = defer.succeed(None)
        d.addCallback(lambda ignored:
            self.publish_mdmf())
        d.addCallback(lambda ignored:
            self.make_servermap(mode=MODE_WRITE, update_range=(1, 2)))
        def _check_servermap(sm):
            # 10 shares
            self.failUnlessEqual(len(sm.update_data), 10)
            # one version
            for data in sm.update_data.itervalues():
                self.failUnlessEqual(len(data), 1)
        d.addCallback(_check_servermap)
        return d


    def test_servermapupdater_finds_sdmf_files(self):
        d = defer.succeed(None)
        d.addCallback(lambda ignored:
            self.publish_sdmf())
        d.addCallback(lambda ignored:
            self.make_servermap(mode=MODE_CHECK))
        d.addCallback(lambda servermap:
            self.failUnlessEqual(len(servermap.recoverable_versions()), 1))
        return d


class Roundtrip(unittest.TestCase, testutil.ShouldFailMixin, PublishMixin):
    def setUp(self):
        return self.publish_one()

    def make_servermap(self, mode=MODE_READ, oldmap=None, sb=None):
        if oldmap is None:
            oldmap = ServerMap()
        if sb is None:
            sb = self._storage_broker
        smu = ServermapUpdater(self._fn, sb, Monitor(), oldmap, mode)
        d = smu.update()
        return d

    def abbrev_verinfo(self, verinfo):
        if verinfo is None:
            return None
        (seqnum, root_hash, IV, segsize, datalength, k, N, prefix,
         offsets_tuple) = verinfo
        return "%d-%s" % (seqnum, base32.b2a(root_hash)[:4])

    def abbrev_verinfo_dict(self, verinfo_d):
        output = {}
        for verinfo,value in verinfo_d.items():
            (seqnum, root_hash, IV, segsize, datalength, k, N, prefix,
             offsets_tuple) = verinfo
            output["%d-%s" % (seqnum, base32.b2a(root_hash)[:4])] = value
        return output

    def dump_servermap(self, servermap):
        print "SERVERMAP", servermap
        print "RECOVERABLE", [self.abbrev_verinfo(v)
                              for v in servermap.recoverable_versions()]
        print "BEST", self.abbrev_verinfo(servermap.best_recoverable_version())
        print "available", self.abbrev_verinfo_dict(servermap.shares_available())

    def do_download(self, servermap, version=None):
        if version is None:
            version = servermap.best_recoverable_version()
        r = Retrieve(self._fn, self._storage_broker, servermap, version)
        c = consumer.MemoryConsumer()
        d = r.download(consumer=c)
        d.addCallback(lambda mc: "".join(mc.chunks))
        return d


    def test_basic(self):
        d = self.make_servermap()
        def _do_retrieve(servermap):
            self._smap = servermap
            #self.dump_servermap(servermap)
            self.failUnlessEqual(len(servermap.recoverable_versions()), 1)
            return self.do_download(servermap)
        d.addCallback(_do_retrieve)
        def _retrieved(new_contents):
            self.failUnlessEqual(new_contents, self.CONTENTS)
        d.addCallback(_retrieved)
        # we should be able to re-use the same servermap, both with and
        # without updating it.
        d.addCallback(lambda res: self.do_download(self._smap))
        d.addCallback(_retrieved)
        d.addCallback(lambda res: self.make_servermap(oldmap=self._smap))
        d.addCallback(lambda res: self.do_download(self._smap))
        d.addCallback(_retrieved)
        # clobbering the pubkey should make the servermap updater re-fetch it
        def _clobber_pubkey(res):
            self._fn._pubkey = None
        d.addCallback(_clobber_pubkey)
        d.addCallback(lambda res: self.make_servermap(oldmap=self._smap))
        d.addCallback(lambda res: self.do_download(self._smap))
        d.addCallback(_retrieved)
        return d

    def test_all_shares_vanished(self):
        d = self.make_servermap()
        def _remove_shares(servermap):
            for shares in self._storage._peers.values():
                shares.clear()
            d1 = self.shouldFail(NotEnoughSharesError,
                                 "test_all_shares_vanished",
                                 "ran out of servers",
                                 self.do_download, servermap)
            return d1
        d.addCallback(_remove_shares)
        return d

    def test_all_but_two_shares_vanished_updated_servermap(self):
        # tests error reporting for ticket #1742
        d = self.make_servermap()
        def _remove_shares(servermap):
            self._version = servermap.best_recoverable_version()
            for shares in self._storage._peers.values()[2:]:
                shares.clear()
            return self.make_servermap(servermap)
        d.addCallback(_remove_shares)
        def _check(updated_servermap):
            d1 = self.shouldFail(NotEnoughSharesError,
                                 "test_all_but_two_shares_vanished_updated_servermap",
                                 "ran out of servers",
                                 self.do_download, updated_servermap, version=self._version)
            return d1
        d.addCallback(_check)
        return d

    def test_no_servers(self):
        sb2 = make_storagebroker(num_peers=0)
        # if there are no servers, then a MODE_READ servermap should come
        # back empty
        d = self.make_servermap(sb=sb2)
        def _check_servermap(servermap):
            self.failUnlessEqual(servermap.best_recoverable_version(), None)
            self.failIf(servermap.recoverable_versions())
            self.failIf(servermap.unrecoverable_versions())
            self.failIf(servermap.all_servers())
        d.addCallback(_check_servermap)
        return d

    def test_no_servers_download(self):
        sb2 = make_storagebroker(num_peers=0)
        self._fn._storage_broker = sb2
        d = self.shouldFail(UnrecoverableFileError,
                            "test_no_servers_download",
                            "no recoverable versions",
                            self._fn.download_best_version)
        def _restore(res):
            # a failed download that occurs while we aren't connected to
            # anybody should not prevent a subsequent download from working.
            # This isn't quite the webapi-driven test that #463 wants, but it
            # should be close enough.
            self._fn._storage_broker = self._storage_broker
            return self._fn.download_best_version()
        def _retrieved(new_contents):
            self.failUnlessEqual(new_contents, self.CONTENTS)
        d.addCallback(_restore)
        d.addCallback(_retrieved)
        return d


    def _test_corrupt_all(self, offset, substring,
                          should_succeed=False,
                          corrupt_early=True,
                          failure_checker=None,
                          fetch_privkey=False):
        d = defer.succeed(None)
        if corrupt_early:
            d.addCallback(corrupt, self._storage, offset)
        d.addCallback(lambda res: self.make_servermap())
        if not corrupt_early:
            d.addCallback(corrupt, self._storage, offset)
        def _do_retrieve(servermap):
            ver = servermap.best_recoverable_version()
            if ver is None and not should_succeed:
                # no recoverable versions == not succeeding. The problem
                # should be noted in the servermap's list of problems.
                if substring:
                    allproblems = [str(f) for f in servermap.get_problems()]
                    self.failUnlessIn(substring, "".join(allproblems))
                return servermap
            if should_succeed:
                d1 = self._fn.download_version(servermap, ver,
                                               fetch_privkey)
                d1.addCallback(lambda new_contents:
                               self.failUnlessEqual(new_contents, self.CONTENTS))
            else:
                d1 = self.shouldFail(NotEnoughSharesError,
                                     "_corrupt_all(offset=%s)" % (offset,),
                                     substring,
                                     self._fn.download_version, servermap,
                                                                ver,
                                                                fetch_privkey)
            if failure_checker:
                d1.addCallback(failure_checker)
            d1.addCallback(lambda res: servermap)
            return d1
        d.addCallback(_do_retrieve)
        return d

    def test_corrupt_all_verbyte(self):
        # when the version byte is not 0 or 1, we hit an UnknownVersionError
        # error in unpack_share().
        d = self._test_corrupt_all(0, "UnknownVersionError")
        def _check_servermap(servermap):
            # and the dump should mention the problems
            s = StringIO()
            dump = servermap.dump(s).getvalue()
            self.failUnless("30 PROBLEMS" in dump, dump)
        d.addCallback(_check_servermap)
        return d

    def test_corrupt_all_seqnum(self):
        # a corrupt sequence number will trigger a bad signature
        return self._test_corrupt_all(1, "signature is invalid")

    def test_corrupt_all_R(self):
        # a corrupt root hash will trigger a bad signature
        return self._test_corrupt_all(9, "signature is invalid")

    def test_corrupt_all_IV(self):
        # a corrupt salt/IV will trigger a bad signature
        return self._test_corrupt_all(41, "signature is invalid")

    def test_corrupt_all_k(self):
        # a corrupt 'k' will trigger a bad signature
        return self._test_corrupt_all(57, "signature is invalid")

    def test_corrupt_all_N(self):
        # a corrupt 'N' will trigger a bad signature
        return self._test_corrupt_all(58, "signature is invalid")

    def test_corrupt_all_segsize(self):
        # a corrupt segsize will trigger a bad signature
        return self._test_corrupt_all(59, "signature is invalid")

    def test_corrupt_all_datalen(self):
        # a corrupt data length will trigger a bad signature
        return self._test_corrupt_all(67, "signature is invalid")

    def test_corrupt_all_pubkey(self):
        # a corrupt pubkey won't match the URI's fingerprint. We need to
        # remove the pubkey from the filenode, or else it won't bother trying
        # to update it.
        self._fn._pubkey = None
        return self._test_corrupt_all("pubkey",
                                      "pubkey doesn't match fingerprint")

    def test_corrupt_all_sig(self):
        # a corrupt signature is a bad one
        # the signature runs from about [543:799], depending upon the length
        # of the pubkey
        return self._test_corrupt_all("signature", "signature is invalid")

    def test_corrupt_all_share_hash_chain_number(self):
        # a corrupt share hash chain entry will show up as a bad hash. If we
        # mangle the first byte, that will look like a bad hash number,
        # causing an IndexError
        return self._test_corrupt_all("share_hash_chain", "corrupt hashes")

    def test_corrupt_all_share_hash_chain_hash(self):
        # a corrupt share hash chain entry will show up as a bad hash. If we
        # mangle a few bytes in, that will look like a bad hash.
        return self._test_corrupt_all(("share_hash_chain",4), "corrupt hashes")

    def test_corrupt_all_block_hash_tree(self):
        return self._test_corrupt_all("block_hash_tree",
                                      "block hash tree failure")

    def test_corrupt_all_block(self):
        return self._test_corrupt_all("share_data", "block hash tree failure")

    def test_corrupt_all_encprivkey(self):
        # a corrupted privkey won't even be noticed by the reader, only by a
        # writer.
        return self._test_corrupt_all("enc_privkey", None, should_succeed=True)


    def test_corrupt_all_encprivkey_late(self):
        # this should work for the same reason as above, but we corrupt
        # after the servermap update to exercise the error handling
        # code.
        # We need to remove the privkey from the node, or the retrieve
        # process won't know to update it.
        self._fn._privkey = None
        return self._test_corrupt_all("enc_privkey",
                                      None, # this shouldn't fail
                                      should_succeed=True,
                                      corrupt_early=False,
                                      fetch_privkey=True)


    # disabled until retrieve tests checkstring on each blockfetch. I didn't
    # just use a .todo because the failing-but-ignored test emits about 30kB
    # of noise.
    def OFF_test_corrupt_all_seqnum_late(self):
        # corrupting the seqnum between mapupdate and retrieve should result
        # in NotEnoughSharesError, since each share will look invalid
        def _check(res):
            f = res[0]
            self.failUnless(f.check(NotEnoughSharesError))
            self.failUnless("uncoordinated write" in str(f))
        return self._test_corrupt_all(1, "ran out of servers",
                                      corrupt_early=False,
                                      failure_checker=_check)


    def test_corrupt_all_block_late(self):
        def _check(res):
            f = res[0]
            self.failUnless(f.check(NotEnoughSharesError))
        return self._test_corrupt_all("share_data", "block hash tree failure",
                                      corrupt_early=False,
                                      failure_checker=_check)


    def test_basic_pubkey_at_end(self):
        # we corrupt the pubkey in all but the last 'k' shares, allowing the
        # download to succeed but forcing a bunch of retries first. Note that
        # this is rather pessimistic: our Retrieve process will throw away
        # the whole share if the pubkey is bad, even though the rest of the
        # share might be good.

        self._fn._pubkey = None
        k = self._fn.get_required_shares()
        N = self._fn.get_total_shares()
        d = defer.succeed(None)
        d.addCallback(corrupt, self._storage, "pubkey",
                      shnums_to_corrupt=range(0, N-k))
        d.addCallback(lambda res: self.make_servermap())
        def _do_retrieve(servermap):
            self.failUnless(servermap.get_problems())
            self.failUnless("pubkey doesn't match fingerprint"
                            in str(servermap.get_problems()[0]))
            ver = servermap.best_recoverable_version()
            r = Retrieve(self._fn, self._storage_broker, servermap, ver)
            c = consumer.MemoryConsumer()
            return r.download(c)
        d.addCallback(_do_retrieve)
        d.addCallback(lambda mc: "".join(mc.chunks))
        d.addCallback(lambda new_contents:
                      self.failUnlessEqual(new_contents, self.CONTENTS))
        return d


    def _test_corrupt_some(self, offset, mdmf=False):
        if mdmf:
            d = self.publish_mdmf()
        else:
            d = defer.succeed(None)
        d.addCallback(lambda ignored:
            corrupt(None, self._storage, offset, range(5)))
        d.addCallback(lambda ignored:
            self.make_servermap())
        def _do_retrieve(servermap):
            ver = servermap.best_recoverable_version()
            self.failUnless(ver)
            return self._fn.download_best_version()
        d.addCallback(_do_retrieve)
        d.addCallback(lambda new_contents:
            self.failUnlessEqual(new_contents, self.CONTENTS))
        return d


    def test_corrupt_some(self):
        # corrupt the data of first five shares (so the servermap thinks
        # they're good but retrieve marks them as bad), so that the
        # MODE_READ set of 6 will be insufficient, forcing node.download to
        # retry with more servers.
        return self._test_corrupt_some("share_data")


    def test_download_fails(self):
        d = corrupt(None, self._storage, "signature")
        d.addCallback(lambda ignored:
            self.shouldFail(UnrecoverableFileError, "test_download_anyway",
                            "no recoverable versions",
                            self._fn.download_best_version))
        return d



    def test_corrupt_mdmf_block_hash_tree(self):
        d = self.publish_mdmf()
        d.addCallback(lambda ignored:
            self._test_corrupt_all(("block_hash_tree", 12 * 32),
                                   "block hash tree failure",
                                   corrupt_early=True,
                                   should_succeed=False))
        return d


    def test_corrupt_mdmf_block_hash_tree_late(self):
        # Note - there is no SDMF counterpart to this test, as the SDMF
        # files are guaranteed to have exactly one block, and therefore
        # the block hash tree fits within the initial read (#1240).
        d = self.publish_mdmf()
        d.addCallback(lambda ignored:
            self._test_corrupt_all(("block_hash_tree", 12 * 32),
                                   "block hash tree failure",
                                   corrupt_early=False,
                                   should_succeed=False))
        return d


    def test_corrupt_mdmf_share_data(self):
        d = self.publish_mdmf()
        d.addCallback(lambda ignored:
            # TODO: Find out what the block size is and corrupt a
            # specific block, rather than just guessing.
            self._test_corrupt_all(("share_data", 12 * 40),
                                    "block hash tree failure",
                                    corrupt_early=True,
                                    should_succeed=False))
        return d


    def test_corrupt_some_mdmf(self):
        return self._test_corrupt_some(("share_data", 12 * 40),
                                       mdmf=True)


class CheckerMixin:
    def check_good(self, r, where):
        self.failUnless(r.is_healthy(), where)
        return r

    def check_bad(self, r, where):
        self.failIf(r.is_healthy(), where)
        return r

    def check_expected_failure(self, r, expected_exception, substring, where):
        for (peerid, storage_index, shnum, f) in r.get_share_problems():
            if f.check(expected_exception):
                self.failUnless(substring in str(f),
                                "%s: substring '%s' not in '%s'" %
                                (where, substring, str(f)))
                return
        self.fail("%s: didn't see expected exception %s in problems %s" %
                  (where, expected_exception, r.get_share_problems()))


class Checker(unittest.TestCase, CheckerMixin, PublishMixin):
    def setUp(self):
        return self.publish_one()


    def test_check_good(self):
        d = self._fn.check(Monitor())
        d.addCallback(self.check_good, "test_check_good")
        return d

    def test_check_mdmf_good(self):
        d = self.publish_mdmf()
        d.addCallback(lambda ignored:
            self._fn.check(Monitor()))
        d.addCallback(self.check_good, "test_check_mdmf_good")
        return d

    def test_check_no_shares(self):
        for shares in self._storage._peers.values():
            shares.clear()
        d = self._fn.check(Monitor())
        d.addCallback(self.check_bad, "test_check_no_shares")
        return d

    def test_check_mdmf_no_shares(self):
        d = self.publish_mdmf()
        def _then(ignored):
            for share in self._storage._peers.values():
                share.clear()
        d.addCallback(_then)
        d.addCallback(lambda ignored:
            self._fn.check(Monitor()))
        d.addCallback(self.check_bad, "test_check_mdmf_no_shares")
        return d

    def test_check_not_enough_shares(self):
        for shares in self._storage._peers.values():
            for shnum in shares.keys():
                if shnum > 0:
                    del shares[shnum]
        d = self._fn.check(Monitor())
        d.addCallback(self.check_bad, "test_check_not_enough_shares")
        return d

    def test_check_mdmf_not_enough_shares(self):
        d = self.publish_mdmf()
        def _then(ignored):
            for shares in self._storage._peers.values():
                for shnum in shares.keys():
                    if shnum > 0:
                        del shares[shnum]
        d.addCallback(_then)
        d.addCallback(lambda ignored:
            self._fn.check(Monitor()))
        d.addCallback(self.check_bad, "test_check_mdmf_not_enougH_shares")
        return d


    def test_check_all_bad_sig(self):
        d = corrupt(None, self._storage, 1) # bad sig
        d.addCallback(lambda ignored:
            self._fn.check(Monitor()))
        d.addCallback(self.check_bad, "test_check_all_bad_sig")
        return d

    def test_check_mdmf_all_bad_sig(self):
        d = self.publish_mdmf()
        d.addCallback(lambda ignored:
            corrupt(None, self._storage, 1))
        d.addCallback(lambda ignored:
            self._fn.check(Monitor()))
        d.addCallback(self.check_bad, "test_check_mdmf_all_bad_sig")
        return d

    def test_verify_mdmf_all_bad_sharedata(self):
        d = self.publish_mdmf()
        # On 8 of the shares, corrupt the beginning of the share data.
        # The signature check during the servermap update won't catch this.
        d.addCallback(lambda ignored:
            corrupt(None, self._storage, "share_data", range(8)))
        # On 2 of the shares, corrupt the end of the share data.
        # The signature check during the servermap update won't catch
        # this either, and the retrieval process will have to process
        # all of the segments before it notices.
        d.addCallback(lambda ignored:
            # the block hash tree comes right after the share data, so if we
            # corrupt a little before the block hash tree, we'll corrupt in the
            # last block of each share.
            corrupt(None, self._storage, "block_hash_tree", [8, 9], -5))
        d.addCallback(lambda ignored:
            self._fn.check(Monitor(), verify=True))
        # The verifier should flag the file as unhealthy, and should
        # list all 10 shares as bad.
        d.addCallback(self.check_bad, "test_verify_mdmf_all_bad_sharedata")
        def _check_num_bad(r):
            self.failIf(r.is_recoverable())
            smap = r.get_servermap()
            self.failUnlessEqual(len(smap.get_bad_shares()), 10)
        d.addCallback(_check_num_bad)
        return d

    def test_check_all_bad_blocks(self):
        d = corrupt(None, self._storage, "share_data", [9]) # bad blocks
        # the Checker won't notice this.. it doesn't look at actual data
        d.addCallback(lambda ignored:
            self._fn.check(Monitor()))
        d.addCallback(self.check_good, "test_check_all_bad_blocks")
        return d


    def test_check_mdmf_all_bad_blocks(self):
        d = self.publish_mdmf()
        d.addCallback(lambda ignored:
            corrupt(None, self._storage, "share_data"))
        d.addCallback(lambda ignored:
            self._fn.check(Monitor()))
        d.addCallback(self.check_good, "test_check_mdmf_all_bad_blocks")
        return d

    def test_verify_good(self):
        d = self._fn.check(Monitor(), verify=True)
        d.addCallback(self.check_good, "test_verify_good")
        return d

    def test_verify_all_bad_sig(self):
        d = corrupt(None, self._storage, 1) # bad sig
        d.addCallback(lambda ignored:
            self._fn.check(Monitor(), verify=True))
        d.addCallback(self.check_bad, "test_verify_all_bad_sig")
        return d

    def test_verify_one_bad_sig(self):
        d = corrupt(None, self._storage, 1, [9]) # bad sig
        d.addCallback(lambda ignored:
            self._fn.check(Monitor(), verify=True))
        d.addCallback(self.check_bad, "test_verify_one_bad_sig")
        return d

    def test_verify_one_bad_block(self):
        d = corrupt(None, self._storage, "share_data", [9]) # bad blocks
        # the Verifier *will* notice this, since it examines every byte
        d.addCallback(lambda ignored:
            self._fn.check(Monitor(), verify=True))
        d.addCallback(self.check_bad, "test_verify_one_bad_block")
        d.addCallback(self.check_expected_failure,
                      CorruptShareError, "block hash tree failure",
                      "test_verify_one_bad_block")
        return d

    def test_verify_one_bad_sharehash(self):
        d = corrupt(None, self._storage, "share_hash_chain", [9], 5)
        d.addCallback(lambda ignored:
            self._fn.check(Monitor(), verify=True))
        d.addCallback(self.check_bad, "test_verify_one_bad_sharehash")
        d.addCallback(self.check_expected_failure,
                      CorruptShareError, "corrupt hashes",
                      "test_verify_one_bad_sharehash")
        return d

    def test_verify_one_bad_encprivkey(self):
        d = corrupt(None, self._storage, "enc_privkey", [9]) # bad privkey
        d.addCallback(lambda ignored:
            self._fn.check(Monitor(), verify=True))
        d.addCallback(self.check_bad, "test_verify_one_bad_encprivkey")
        d.addCallback(self.check_expected_failure,
                      CorruptShareError, "invalid privkey",
                      "test_verify_one_bad_encprivkey")
        return d

    def test_verify_one_bad_encprivkey_uncheckable(self):
        d = corrupt(None, self._storage, "enc_privkey", [9]) # bad privkey
        readonly_fn = self._fn.get_readonly()
        # a read-only node has no way to validate the privkey
        d.addCallback(lambda ignored:
            readonly_fn.check(Monitor(), verify=True))
        d.addCallback(self.check_good,
                      "test_verify_one_bad_encprivkey_uncheckable")
        return d


    def test_verify_mdmf_good(self):
        d = self.publish_mdmf()
        d.addCallback(lambda ignored:
            self._fn.check(Monitor(), verify=True))
        d.addCallback(self.check_good, "test_verify_mdmf_good")
        return d


    def test_verify_mdmf_one_bad_block(self):
        d = self.publish_mdmf()
        d.addCallback(lambda ignored:
            corrupt(None, self._storage, "share_data", [1]))
        d.addCallback(lambda ignored:
            self._fn.check(Monitor(), verify=True))
        # We should find one bad block here
        d.addCallback(self.check_bad, "test_verify_mdmf_one_bad_block")
        d.addCallback(self.check_expected_failure,
                      CorruptShareError, "block hash tree failure",
                      "test_verify_mdmf_one_bad_block")
        return d


    def test_verify_mdmf_bad_encprivkey(self):
        d = self.publish_mdmf()
        d.addCallback(lambda ignored:
            corrupt(None, self._storage, "enc_privkey", [0]))
        d.addCallback(lambda ignored:
            self._fn.check(Monitor(), verify=True))
        d.addCallback(self.check_bad, "test_verify_mdmf_bad_encprivkey")
        d.addCallback(self.check_expected_failure,
                      CorruptShareError, "privkey",
                      "test_verify_mdmf_bad_encprivkey")
        return d


    def test_verify_mdmf_bad_sig(self):
        d = self.publish_mdmf()
        d.addCallback(lambda ignored:
            corrupt(None, self._storage, 1, [1]))
        d.addCallback(lambda ignored:
            self._fn.check(Monitor(), verify=True))
        d.addCallback(self.check_bad, "test_verify_mdmf_bad_sig")
        return d


    def test_verify_mdmf_bad_encprivkey_uncheckable(self):
        d = self.publish_mdmf()
        d.addCallback(lambda ignored:
            corrupt(None, self._storage, "enc_privkey", [1]))
        d.addCallback(lambda ignored:
            self._fn.get_readonly())
        d.addCallback(lambda fn:
            fn.check(Monitor(), verify=True))
        d.addCallback(self.check_good,
                      "test_verify_mdmf_bad_encprivkey_uncheckable")
        return d

    def test_verify_sdmf_empty(self):
        d = self.publish_sdmf("")
        d.addCallback(lambda ignored: self._fn.check(Monitor(), verify=True))
        d.addCallback(self.check_good, "test_verify_sdmf")
        d.addCallback(flushEventualQueue)
        return d

    def test_verify_mdmf_empty(self):
        d = self.publish_mdmf("")
        d.addCallback(lambda ignored: self._fn.check(Monitor(), verify=True))
        d.addCallback(self.check_good, "test_verify_mdmf")
        d.addCallback(flushEventualQueue)
        return d

class Repair(unittest.TestCase, PublishMixin, ShouldFailMixin):

    def get_all_shares(self, s):
        all_shares = {} # maps (peerid, shnum) to share data
        for peerid in s._peers:
            shares = s._peers[peerid]
            for shnum in shares:
                data = shares[shnum]
                all_shares[ (peerid, shnum) ] = data
        return all_shares

    def copy_shares(self, ignored=None):
        self.old_shares.append(self.get_all_shares(self._storage))

    def test_repair_nop(self):
        self.old_shares = []
        d = self.publish_one()
        d.addCallback(self.copy_shares)
        d.addCallback(lambda res: self._fn.check(Monitor()))
        d.addCallback(lambda check_results: self._fn.repair(check_results))
        def _check_results(rres):
            self.failUnless(IRepairResults.providedBy(rres))
            self.failUnless(rres.get_successful())
            # TODO: examine results

            self.copy_shares()

            initial_shares = self.old_shares[0]
            new_shares = self.old_shares[1]
            # TODO: this really shouldn't change anything. When we implement
            # a "minimal-bandwidth" repairer", change this test to assert:
            #self.failUnlessEqual(new_shares, initial_shares)

            # all shares should be in the same place as before
            self.failUnlessEqual(set(initial_shares.keys()),
                                 set(new_shares.keys()))
            # but they should all be at a newer seqnum. The IV will be
            # different, so the roothash will be too.
            for key in initial_shares:
                (version0,
                 seqnum0,
                 root_hash0,
                 IV0,
                 k0, N0, segsize0, datalen0,
                 o0) = unpack_header(initial_shares[key])
                (version1,
                 seqnum1,
                 root_hash1,
                 IV1,
                 k1, N1, segsize1, datalen1,
                 o1) = unpack_header(new_shares[key])
                self.failUnlessEqual(version0, version1)
                self.failUnlessEqual(seqnum0+1, seqnum1)
                self.failUnlessEqual(k0, k1)
                self.failUnlessEqual(N0, N1)
                self.failUnlessEqual(segsize0, segsize1)
                self.failUnlessEqual(datalen0, datalen1)
        d.addCallback(_check_results)
        return d

    def failIfSharesChanged(self, ignored=None):
        old_shares = self.old_shares[-2]
        current_shares = self.old_shares[-1]
        self.failUnlessEqual(old_shares, current_shares)


    def _test_whether_repairable(self, publisher, nshares, expected_result):
        d = publisher()
        def _delete_some_shares(ign):
            shares = self._storage._peers
            for peerid in shares:
                for shnum in list(shares[peerid]):
                    if shnum >= nshares:
                        del shares[peerid][shnum]
        d.addCallback(_delete_some_shares)
        d.addCallback(lambda ign: self._fn.check(Monitor()))
        def _check(cr):
            self.failIf(cr.is_healthy())
            self.failUnlessEqual(cr.is_recoverable(), expected_result)
            return cr
        d.addCallback(_check)
        d.addCallback(lambda check_results: self._fn.repair(check_results))
        d.addCallback(lambda crr: self.failUnlessEqual(crr.get_successful(), expected_result))
        return d

    def test_unrepairable_0shares(self):
        return self._test_whether_repairable(self.publish_one, 0, False)

    def test_mdmf_unrepairable_0shares(self):
        return self._test_whether_repairable(self.publish_mdmf, 0, False)

    def test_unrepairable_1share(self):
        return self._test_whether_repairable(self.publish_one, 1, False)

    def test_mdmf_unrepairable_1share(self):
        return self._test_whether_repairable(self.publish_mdmf, 1, False)

    def test_repairable_5shares(self):
        return self._test_whether_repairable(self.publish_one, 5, True)

    def test_mdmf_repairable_5shares(self):
        return self._test_whether_repairable(self.publish_mdmf, 5, True)

    def _test_whether_checkandrepairable(self, publisher, nshares, expected_result):
        """
        Like the _test_whether_repairable tests, but invoking check_and_repair
        instead of invoking check and then invoking repair.
        """
        d = publisher()
        def _delete_some_shares(ign):
            shares = self._storage._peers
            for peerid in shares:
                for shnum in list(shares[peerid]):
                    if shnum >= nshares:
                        del shares[peerid][shnum]
        d.addCallback(_delete_some_shares)
        d.addCallback(lambda ign: self._fn.check_and_repair(Monitor()))
        d.addCallback(lambda crr: self.failUnlessEqual(crr.get_repair_successful(), expected_result))
        return d

    def test_unrepairable_0shares_checkandrepair(self):
        return self._test_whether_checkandrepairable(self.publish_one, 0, False)

    def test_mdmf_unrepairable_0shares_checkandrepair(self):
        return self._test_whether_checkandrepairable(self.publish_mdmf, 0, False)

    def test_unrepairable_1share_checkandrepair(self):
        return self._test_whether_checkandrepairable(self.publish_one, 1, False)

    def test_mdmf_unrepairable_1share_checkandrepair(self):
        return self._test_whether_checkandrepairable(self.publish_mdmf, 1, False)

    def test_repairable_5shares_checkandrepair(self):
        return self._test_whether_checkandrepairable(self.publish_one, 5, True)

    def test_mdmf_repairable_5shares_checkandrepair(self):
        return self._test_whether_checkandrepairable(self.publish_mdmf, 5, True)


    def test_merge(self):
        self.old_shares = []
        d = self.publish_multiple()
        # repair will refuse to merge multiple highest seqnums unless you
        # pass force=True
        d.addCallback(lambda res:
                      self._set_versions({0:3,2:3,4:3,6:3,8:3,
                                          1:4,3:4,5:4,7:4,9:4}))
        d.addCallback(self.copy_shares)
        d.addCallback(lambda res: self._fn.check(Monitor()))
        def _try_repair(check_results):
            ex = "There were multiple recoverable versions with identical seqnums, so force=True must be passed to the repair() operation"
            d2 = self.shouldFail(MustForceRepairError, "test_merge", ex,
                                 self._fn.repair, check_results)
            d2.addCallback(self.copy_shares)
            d2.addCallback(self.failIfSharesChanged)
            d2.addCallback(lambda res: check_results)
            return d2
        d.addCallback(_try_repair)
        d.addCallback(lambda check_results:
                      self._fn.repair(check_results, force=True))
        # this should give us 10 shares of the highest roothash
        def _check_repair_results(rres):
            self.failUnless(rres.get_successful())
            pass # TODO
        d.addCallback(_check_repair_results)
        d.addCallback(lambda res: self._fn.get_servermap(MODE_CHECK))
        def _check_smap(smap):
            self.failUnlessEqual(len(smap.recoverable_versions()), 1)
            self.failIf(smap.unrecoverable_versions())
            # now, which should have won?
            roothash_s4a = self.get_roothash_for(3)
            roothash_s4b = self.get_roothash_for(4)
            if roothash_s4b > roothash_s4a:
                expected_contents = self.CONTENTS[4]
            else:
                expected_contents = self.CONTENTS[3]
            new_versionid = smap.best_recoverable_version()
            self.failUnlessEqual(new_versionid[0], 5) # seqnum 5
            d2 = self._fn.download_version(smap, new_versionid)
            d2.addCallback(self.failUnlessEqual, expected_contents)
            return d2
        d.addCallback(_check_smap)
        return d

    def test_non_merge(self):
        self.old_shares = []
        d = self.publish_multiple()
        # repair should not refuse a repair that doesn't need to merge. In
        # this case, we combine v2 with v3. The repair should ignore v2 and
        # copy v3 into a new v5.
        d.addCallback(lambda res:
                      self._set_versions({0:2,2:2,4:2,6:2,8:2,
                                          1:3,3:3,5:3,7:3,9:3}))
        d.addCallback(lambda res: self._fn.check(Monitor()))
        d.addCallback(lambda check_results: self._fn.repair(check_results))
        # this should give us 10 shares of v3
        def _check_repair_results(rres):
            self.failUnless(rres.get_successful())
            pass # TODO
        d.addCallback(_check_repair_results)
        d.addCallback(lambda res: self._fn.get_servermap(MODE_CHECK))
        def _check_smap(smap):
            self.failUnlessEqual(len(smap.recoverable_versions()), 1)
            self.failIf(smap.unrecoverable_versions())
            # now, which should have won?
            expected_contents = self.CONTENTS[3]
            new_versionid = smap.best_recoverable_version()
            self.failUnlessEqual(new_versionid[0], 5) # seqnum 5
            d2 = self._fn.download_version(smap, new_versionid)
            d2.addCallback(self.failUnlessEqual, expected_contents)
            return d2
        d.addCallback(_check_smap)
        return d

    def get_roothash_for(self, index):
        # return the roothash for the first share we see in the saved set
        shares = self._copied_shares[index]
        for peerid in shares:
            for shnum in shares[peerid]:
                share = shares[peerid][shnum]
                (version, seqnum, root_hash, IV, k, N, segsize, datalen, o) = \
                          unpack_header(share)
                return root_hash

    def test_check_and_repair_readcap(self):
        # we can't currently repair from a mutable readcap: #625
        self.old_shares = []
        d = self.publish_one()
        d.addCallback(self.copy_shares)
        def _get_readcap(res):
            self._fn3 = self._fn.get_readonly()
            # also delete some shares
            for peerid,shares in self._storage._peers.items():
                shares.pop(0, None)
        d.addCallback(_get_readcap)
        d.addCallback(lambda res: self._fn3.check_and_repair(Monitor()))
        def _check_results(crr):
            self.failUnless(ICheckAndRepairResults.providedBy(crr))
            # we should detect the unhealthy, but skip over mutable-readcap
            # repairs until #625 is fixed
            self.failIf(crr.get_pre_repair_results().is_healthy())
            self.failIf(crr.get_repair_attempted())
            self.failIf(crr.get_post_repair_results().is_healthy())
        d.addCallback(_check_results)
        return d

    def test_repair_empty(self):
        # bug 1689: delete one share of an empty mutable file, then repair.
        # In the buggy version, the check that precedes the retrieve+publish
        # cycle uses MODE_READ, instead of MODE_REPAIR, and fails to get the
        # privkey that repair needs.
        d = self.publish_sdmf("")
        def _delete_one_share(ign):
            shares = self._storage._peers
            for peerid in shares:
                for shnum in list(shares[peerid]):
                    if shnum == 0:
                        del shares[peerid][shnum]
        d.addCallback(_delete_one_share)
        d.addCallback(lambda ign: self._fn2.check(Monitor()))
        d.addCallback(lambda check_results: self._fn2.repair(check_results))
        def _check(crr):
            self.failUnlessEqual(crr.get_successful(), True)
        d.addCallback(_check)
        return d

class DevNullDictionary(dict):
    def __setitem__(self, key, value):
        return

class MultipleEncodings(unittest.TestCase):
    def setUp(self):
        self.CONTENTS = "New contents go here"
        self.uploadable = MutableData(self.CONTENTS)
        self._storage = FakeStorage()
        self._nodemaker = make_nodemaker(self._storage, num_peers=20)
        self._storage_broker = self._nodemaker.storage_broker
        d = self._nodemaker.create_mutable_file(self.uploadable)
        def _created(node):
            self._fn = node
        d.addCallback(_created)
        return d

    def _encode(self, k, n, data, version=SDMF_VERSION):
        # encode 'data' into a peerid->shares dict.

        fn = self._fn
        # disable the nodecache, since for these tests we explicitly need
        # multiple nodes pointing at the same file
        self._nodemaker._node_cache = DevNullDictionary()
        fn2 = self._nodemaker.create_from_cap(fn.get_uri())
        # then we copy over other fields that are normally fetched from the
        # existing shares
        fn2._pubkey = fn._pubkey
        fn2._privkey = fn._privkey
        fn2._encprivkey = fn._encprivkey
        # and set the encoding parameters to something completely different
        fn2._required_shares = k
        fn2._total_shares = n

        s = self._storage
        s._peers = {} # clear existing storage
        p2 = Publish(fn2, self._storage_broker, None)
        uploadable = MutableData(data)
        d = p2.publish(uploadable)
        def _published(res):
            shares = s._peers
            s._peers = {}
            return shares
        d.addCallback(_published)
        return d

    def make_servermap(self, mode=MODE_READ, oldmap=None):
        if oldmap is None:
            oldmap = ServerMap()
        smu = ServermapUpdater(self._fn, self._storage_broker, Monitor(),
                               oldmap, mode)
        d = smu.update()
        return d

    def test_multiple_encodings(self):
        # we encode the same file in two different ways (3-of-10 and 4-of-9),
        # then mix up the shares, to make sure that download survives seeing
        # a variety of encodings. This is actually kind of tricky to set up.

        contents1 = "Contents for encoding 1 (3-of-10) go here"*1000
        contents2 = "Contents for encoding 2 (4-of-9) go here"*1000
        contents3 = "Contents for encoding 3 (4-of-7) go here"*1000

        # we make a retrieval object that doesn't know what encoding
        # parameters to use
        fn3 = self._nodemaker.create_from_cap(self._fn.get_uri())

        # now we upload a file through fn1, and grab its shares
        d = self._encode(3, 10, contents1)
        def _encoded_1(shares):
            self._shares1 = shares
        d.addCallback(_encoded_1)
        d.addCallback(lambda res: self._encode(4, 9, contents2))
        def _encoded_2(shares):
            self._shares2 = shares
        d.addCallback(_encoded_2)
        d.addCallback(lambda res: self._encode(4, 7, contents3))
        def _encoded_3(shares):
            self._shares3 = shares
        d.addCallback(_encoded_3)

        def _merge(res):
            log.msg("merging sharelists")
            # we merge the shares from the two sets, leaving each shnum in
            # its original location, but using a share from set1 or set2
            # according to the following sequence:
            #
            #  4-of-9  a  s2
            #  4-of-9  b  s2
            #  4-of-7  c   s3
            #  4-of-9  d  s2
            #  3-of-9  e s1
            #  3-of-9  f s1
            #  3-of-9  g s1
            #  4-of-9  h  s2
            #
            # so that neither form can be recovered until fetch [f], at which
            # point version-s1 (the 3-of-10 form) should be recoverable. If
            # the implementation latches on to the first version it sees,
            # then s2 will be recoverable at fetch [g].

            # Later, when we implement code that handles multiple versions,
            # we can use this framework to assert that all recoverable
            # versions are retrieved, and test that 'epsilon' does its job

            places = [2, 2, 3, 2, 1, 1, 1, 2]

            sharemap = {}
            sb = self._storage_broker

            for peerid in sorted(sb.get_all_serverids()):
                for shnum in self._shares1.get(peerid, {}):
                    if shnum < len(places):
                        which = places[shnum]
                    else:
                        which = "x"
                    self._storage._peers[peerid] = peers = {}
                    in_1 = shnum in self._shares1[peerid]
                    in_2 = shnum in self._shares2.get(peerid, {})
                    in_3 = shnum in self._shares3.get(peerid, {})
                    if which == 1:
                        if in_1:
                            peers[shnum] = self._shares1[peerid][shnum]
                            sharemap[shnum] = peerid
                    elif which == 2:
                        if in_2:
                            peers[shnum] = self._shares2[peerid][shnum]
                            sharemap[shnum] = peerid
                    elif which == 3:
                        if in_3:
                            peers[shnum] = self._shares3[peerid][shnum]
                            sharemap[shnum] = peerid

            # we don't bother placing any other shares
            # now sort the sequence so that share 0 is returned first
            new_sequence = [sharemap[shnum]
                            for shnum in sorted(sharemap.keys())]
            self._storage._sequence = new_sequence
            log.msg("merge done")
        d.addCallback(_merge)
        d.addCallback(lambda res: fn3.download_best_version())
        def _retrieved(new_contents):
            # the current specified behavior is "first version recoverable"
            self.failUnlessEqual(new_contents, contents1)
        d.addCallback(_retrieved)
        return d


class MultipleVersions(unittest.TestCase, PublishMixin, CheckerMixin):

    def setUp(self):
        return self.publish_multiple()

    def test_multiple_versions(self):
        # if we see a mix of versions in the grid, download_best_version
        # should get the latest one
        self._set_versions(dict([(i,2) for i in (0,2,4,6,8)]))
        d = self._fn.download_best_version()
        d.addCallback(lambda res: self.failUnlessEqual(res, self.CONTENTS[4]))
        # and the checker should report problems
        d.addCallback(lambda res: self._fn.check(Monitor()))
        d.addCallback(self.check_bad, "test_multiple_versions")

        # but if everything is at version 2, that's what we should download
        d.addCallback(lambda res:
                      self._set_versions(dict([(i,2) for i in range(10)])))
        d.addCallback(lambda res: self._fn.download_best_version())
        d.addCallback(lambda res: self.failUnlessEqual(res, self.CONTENTS[2]))
        # if exactly one share is at version 3, we should still get v2
        d.addCallback(lambda res:
                      self._set_versions({0:3}))
        d.addCallback(lambda res: self._fn.download_best_version())
        d.addCallback(lambda res: self.failUnlessEqual(res, self.CONTENTS[2]))
        # but the servermap should see the unrecoverable version. This
        # depends upon the single newer share being queried early.
        d.addCallback(lambda res: self._fn.get_servermap(MODE_READ))
        def _check_smap(smap):
            self.failUnlessEqual(len(smap.unrecoverable_versions()), 1)
            newer = smap.unrecoverable_newer_versions()
            self.failUnlessEqual(len(newer), 1)
            verinfo, health = newer.items()[0]
            self.failUnlessEqual(verinfo[0], 4)
            self.failUnlessEqual(health, (1,3))
            self.failIf(smap.needs_merge())
        d.addCallback(_check_smap)
        # if we have a mix of two parallel versions (s4a and s4b), we could
        # recover either
        d.addCallback(lambda res:
                      self._set_versions({0:3,2:3,4:3,6:3,8:3,
                                          1:4,3:4,5:4,7:4,9:4}))
        d.addCallback(lambda res: self._fn.get_servermap(MODE_READ))
        def _check_smap_mixed(smap):
            self.failUnlessEqual(len(smap.unrecoverable_versions()), 0)
            newer = smap.unrecoverable_newer_versions()
            self.failUnlessEqual(len(newer), 0)
            self.failUnless(smap.needs_merge())
        d.addCallback(_check_smap_mixed)
        d.addCallback(lambda res: self._fn.download_best_version())
        d.addCallback(lambda res: self.failUnless(res == self.CONTENTS[3] or
                                                  res == self.CONTENTS[4]))
        return d

    def test_replace(self):
        # if we see a mix of versions in the grid, we should be able to
        # replace them all with a newer version

        # if exactly one share is at version 3, we should download (and
        # replace) v2, and the result should be v4. Note that the index we
        # give to _set_versions is different than the sequence number.
        target = dict([(i,2) for i in range(10)]) # seqnum3
        target[0] = 3 # seqnum4
        self._set_versions(target)

        def _modify(oldversion, servermap, first_time):
            return oldversion + " modified"
        d = self._fn.modify(_modify)
        d.addCallback(lambda res: self._fn.download_best_version())
        expected = self.CONTENTS[2] + " modified"
        d.addCallback(lambda res: self.failUnlessEqual(res, expected))
        # and the servermap should indicate that the outlier was replaced too
        d.addCallback(lambda res: self._fn.get_servermap(MODE_CHECK))
        def _check_smap(smap):
            self.failUnlessEqual(smap.highest_seqnum(), 5)
            self.failUnlessEqual(len(smap.unrecoverable_versions()), 0)
            self.failUnlessEqual(len(smap.recoverable_versions()), 1)
        d.addCallback(_check_smap)
        return d


class Exceptions(unittest.TestCase):
    def test_repr(self):
        nmde = NeedMoreDataError(100, 50, 100)
        self.failUnless("NeedMoreDataError" in repr(nmde), repr(nmde))
        ucwe = UncoordinatedWriteError()
        self.failUnless("UncoordinatedWriteError" in repr(ucwe), repr(ucwe))


class SameKeyGenerator:
    def __init__(self, pubkey, privkey):
        self.pubkey = pubkey
        self.privkey = privkey
    def generate(self, keysize=None):
        return defer.succeed( (self.pubkey, self.privkey) )

class FirstServerGetsKilled:
    done = False
    def notify(self, retval, wrapper, methname):
        if not self.done:
            wrapper.broken = True
            self.done = True
        return retval

class FirstServerGetsDeleted:
    def __init__(self):
        self.done = False
        self.silenced = None
    def notify(self, retval, wrapper, methname):
        if not self.done:
            # this query will work, but later queries should think the share
            # has been deleted
            self.done = True
            self.silenced = wrapper
            return retval
        if wrapper == self.silenced:
            assert methname == "slot_testv_and_readv_and_writev"
            return (True, {})
        return retval

class Problems(GridTestMixin, unittest.TestCase, testutil.ShouldFailMixin):
    def do_publish_surprise(self, version):
        self.basedir = "mutable/Problems/test_publish_surprise_%s" % version
        self.set_up_grid()
        nm = self.g.clients[0].nodemaker
        d = nm.create_mutable_file(MutableData("contents 1"),
                                    version=version)
        def _created(n):
            d = defer.succeed(None)
            d.addCallback(lambda res: n.get_servermap(MODE_WRITE))
            def _got_smap1(smap):
                # stash the old state of the file
                self.old_map = smap
            d.addCallback(_got_smap1)
            # then modify the file, leaving the old map untouched
            d.addCallback(lambda res: log.msg("starting winning write"))
            d.addCallback(lambda res: n.overwrite(MutableData("contents 2")))
            # now attempt to modify the file with the old servermap. This
            # will look just like an uncoordinated write, in which every
            # single share got updated between our mapupdate and our publish
            d.addCallback(lambda res: log.msg("starting doomed write"))
            d.addCallback(lambda res:
                          self.shouldFail(UncoordinatedWriteError,
                                          "test_publish_surprise", None,
                                          n.upload,
                                          MutableData("contents 2a"), self.old_map))
            return d
        d.addCallback(_created)
        return d

    def test_publish_surprise_sdmf(self):
        return self.do_publish_surprise(SDMF_VERSION)

    def test_publish_surprise_mdmf(self):
        return self.do_publish_surprise(MDMF_VERSION)

    def test_retrieve_surprise(self):
        self.basedir = "mutable/Problems/test_retrieve_surprise"
        self.set_up_grid()
        nm = self.g.clients[0].nodemaker
        d = nm.create_mutable_file(MutableData("contents 1"*4000))
        def _created(n):
            d = defer.succeed(None)
            d.addCallback(lambda res: n.get_servermap(MODE_READ))
            def _got_smap1(smap):
                # stash the old state of the file
                self.old_map = smap
            d.addCallback(_got_smap1)
            # then modify the file, leaving the old map untouched
            d.addCallback(lambda res: log.msg("starting winning write"))
            d.addCallback(lambda res: n.overwrite(MutableData("contents 2")))
            # now attempt to retrieve the old version with the old servermap.
            # This will look like someone has changed the file since we
            # updated the servermap.
            d.addCallback(lambda res: log.msg("starting doomed read"))
            d.addCallback(lambda res:
                          self.shouldFail(NotEnoughSharesError,
                                          "test_retrieve_surprise",
                                          "ran out of servers: have 0 of 1",
                                          n.download_version,
                                          self.old_map,
                                          self.old_map.best_recoverable_version(),
                                          ))
            return d
        d.addCallback(_created)
        return d


    def test_unexpected_shares(self):
        # upload the file, take a servermap, shut down one of the servers,
        # upload it again (causing shares to appear on a new server), then
        # upload using the old servermap. The last upload should fail with an
        # UncoordinatedWriteError, because of the shares that didn't appear
        # in the servermap.
        self.basedir = "mutable/Problems/test_unexpected_shares"
        self.set_up_grid()
        nm = self.g.clients[0].nodemaker
        d = nm.create_mutable_file(MutableData("contents 1"))
        def _created(n):
            d = defer.succeed(None)
            d.addCallback(lambda res: n.get_servermap(MODE_WRITE))
            def _got_smap1(smap):
                # stash the old state of the file
                self.old_map = smap
                # now shut down one of the servers
                peer0 = list(smap.make_sharemap()[0])[0].get_serverid()
                self.g.remove_server(peer0)
                # then modify the file, leaving the old map untouched
                log.msg("starting winning write")
                return n.overwrite(MutableData("contents 2"))
            d.addCallback(_got_smap1)
            # now attempt to modify the file with the old servermap. This
            # will look just like an uncoordinated write, in which every
            # single share got updated between our mapupdate and our publish
            d.addCallback(lambda res: log.msg("starting doomed write"))
            d.addCallback(lambda res:
                          self.shouldFail(UncoordinatedWriteError,
                                          "test_surprise", None,
                                          n.upload,
                                          MutableData("contents 2a"), self.old_map))
            return d
        d.addCallback(_created)
        return d

    def test_multiply_placed_shares(self):
        self.basedir = "mutable/Problems/test_multiply_placed_shares"
        self.set_up_grid()
        nm = self.g.clients[0].nodemaker
        d = nm.create_mutable_file(MutableData("contents 1"))
        # remove one of the servers and reupload the file.
        def _created(n):
            self._node = n

            servers = self.g.get_all_serverids()
            self.ss = self.g.remove_server(servers[len(servers)-1])

            new_server = self.g.make_server(len(servers)-1)
            self.g.add_server(len(servers)-1, new_server)

            return self._node.download_best_version()
        d.addCallback(_created)
        d.addCallback(lambda data: MutableData(data))
        d.addCallback(lambda data: self._node.overwrite(data))

        # restore the server we removed earlier, then download+upload
        # the file again
        def _overwritten(ign):
            self.g.add_server(len(self.g.servers_by_number), self.ss)
            return self._node.download_best_version()
        d.addCallback(_overwritten)
        d.addCallback(lambda data: MutableData(data))
        d.addCallback(lambda data: self._node.overwrite(data))
        d.addCallback(lambda ignored:
            self._node.get_servermap(MODE_CHECK))
        def _overwritten_again(smap):
            # Make sure that all shares were updated by making sure that
            # there aren't any other versions in the sharemap.
            self.failUnlessEqual(len(smap.recoverable_versions()), 1)
            self.failUnlessEqual(len(smap.unrecoverable_versions()), 0)
        d.addCallback(_overwritten_again)
        return d

    def test_bad_server(self):
        # Break one server, then create the file: the initial publish should
        # complete with an alternate server. Breaking a second server should
        # not prevent an update from succeeding either.
        self.basedir = "mutable/Problems/test_bad_server"
        self.set_up_grid()
        nm = self.g.clients[0].nodemaker

        # to make sure that one of the initial peers is broken, we have to
        # get creative. We create an RSA key and compute its storage-index.
        # Then we make a KeyGenerator that always returns that one key, and
        # use it to create the mutable file. This will get easier when we can
        # use #467 static-server-selection to disable permutation and force
        # the choice of server for share[0].

        d = nm.key_generator.generate(TEST_RSA_KEY_SIZE)
        def _got_key( (pubkey, privkey) ):
            nm.key_generator = SameKeyGenerator(pubkey, privkey)
            pubkey_s = pubkey.serialize()
            privkey_s = privkey.serialize()
            u = uri.WriteableSSKFileURI(ssk_writekey_hash(privkey_s),
                                        ssk_pubkey_fingerprint_hash(pubkey_s))
            self._storage_index = u.get_storage_index()
        d.addCallback(_got_key)
        def _break_peer0(res):
            si = self._storage_index
            servers = nm.storage_broker.get_servers_for_psi(si)
            self.g.break_server(servers[0].get_serverid())
            self.server1 = servers[1]
        d.addCallback(_break_peer0)
        # now "create" the file, using the pre-established key, and let the
        # initial publish finally happen
        d.addCallback(lambda res: nm.create_mutable_file(MutableData("contents 1")))
        # that ought to work
        def _got_node(n):
            d = n.download_best_version()
            d.addCallback(lambda res: self.failUnlessEqual(res, "contents 1"))
            # now break the second peer
            def _break_peer1(res):
                self.g.break_server(self.server1.get_serverid())
            d.addCallback(_break_peer1)
            d.addCallback(lambda res: n.overwrite(MutableData("contents 2")))
            # that ought to work too
            d.addCallback(lambda res: n.download_best_version())
            d.addCallback(lambda res: self.failUnlessEqual(res, "contents 2"))
            def _explain_error(f):
                print f
                if f.check(NotEnoughServersError):
                    print "first_error:", f.value.first_error
                return f
            d.addErrback(_explain_error)
            return d
        d.addCallback(_got_node)
        return d

    def test_bad_server_overlap(self):
        # like test_bad_server, but with no extra unused servers to fall back
        # upon. This means that we must re-use a server which we've already
        # used. If we don't remember the fact that we sent them one share
        # already, we'll mistakenly think we're experiencing an
        # UncoordinatedWriteError.

        # Break one server, then create the file: the initial publish should
        # complete with an alternate server. Breaking a second server should
        # not prevent an update from succeeding either.
        self.basedir = "mutable/Problems/test_bad_server_overlap"
        self.set_up_grid()
        nm = self.g.clients[0].nodemaker
        sb = nm.storage_broker

        peerids = [s.get_serverid() for s in sb.get_connected_servers()]
        self.g.break_server(peerids[0])

        d = nm.create_mutable_file(MutableData("contents 1"))
        def _created(n):
            d = n.download_best_version()
            d.addCallback(lambda res: self.failUnlessEqual(res, "contents 1"))
            # now break one of the remaining servers
            def _break_second_server(res):
                self.g.break_server(peerids[1])
            d.addCallback(_break_second_server)
            d.addCallback(lambda res: n.overwrite(MutableData("contents 2")))
            # that ought to work too
            d.addCallback(lambda res: n.download_best_version())
            d.addCallback(lambda res: self.failUnlessEqual(res, "contents 2"))
            return d
        d.addCallback(_created)
        return d

    def test_publish_all_servers_bad(self):
        # Break all servers: the publish should fail
        self.basedir = "mutable/Problems/test_publish_all_servers_bad"
        self.set_up_grid()
        nm = self.g.clients[0].nodemaker
        for s in nm.storage_broker.get_connected_servers():
            s.get_rref().broken = True

        d = self.shouldFail(NotEnoughServersError,
                            "test_publish_all_servers_bad",
                            "ran out of good servers",
                            nm.create_mutable_file, MutableData("contents"))
        return d

    def test_publish_no_servers(self):
        # no servers at all: the publish should fail
        self.basedir = "mutable/Problems/test_publish_no_servers"
        self.set_up_grid(num_servers=0)
        nm = self.g.clients[0].nodemaker

        d = self.shouldFail(NotEnoughServersError,
                            "test_publish_no_servers",
                            "Ran out of non-bad servers",
                            nm.create_mutable_file, MutableData("contents"))
        return d

    def test_privkey_query_error(self):
        # when a servermap is updated with MODE_WRITE, it tries to get the
        # privkey. Something might go wrong during this query attempt.
        # Exercise the code in _privkey_query_failed which tries to handle
        # such an error.
        self.basedir = "mutable/Problems/test_privkey_query_error"
        self.set_up_grid(num_servers=20)
        nm = self.g.clients[0].nodemaker
        nm._node_cache = DevNullDictionary() # disable the nodecache

        # we need some contents that are large enough to push the privkey out
        # of the early part of the file
        LARGE = "These are Larger contents" * 2000 # about 50KB
        LARGE_uploadable = MutableData(LARGE)
        d = nm.create_mutable_file(LARGE_uploadable)
        def _created(n):
            self.uri = n.get_uri()
            self.n2 = nm.create_from_cap(self.uri)

            # When a mapupdate is performed on a node that doesn't yet know
            # the privkey, a short read is sent to a batch of servers, to get
            # the verinfo and (hopefully, if the file is short enough) the
            # encprivkey. Our file is too large to let this first read
            # contain the encprivkey. Each non-encprivkey-bearing response
            # that arrives (until the node gets the encprivkey) will trigger
            # a second read to specifically read the encprivkey.
            #
            # So, to exercise this case:
            #  1. notice which server gets a read() call first
            #  2. tell that server to start throwing errors
            killer = FirstServerGetsKilled()
            for s in nm.storage_broker.get_connected_servers():
                s.get_rref().post_call_notifier = killer.notify
        d.addCallback(_created)

        # now we update a servermap from a new node (which doesn't have the
        # privkey yet, forcing it to use a separate privkey query). Note that
        # the map-update will succeed, since we'll just get a copy from one
        # of the other shares.
        d.addCallback(lambda res: self.n2.get_servermap(MODE_WRITE))

        return d

    def test_privkey_query_missing(self):
        # like test_privkey_query_error, but the shares are deleted by the
        # second query, instead of raising an exception.
        self.basedir = "mutable/Problems/test_privkey_query_missing"
        self.set_up_grid(num_servers=20)
        nm = self.g.clients[0].nodemaker
        LARGE = "These are Larger contents" * 2000 # about 50KiB
        LARGE_uploadable = MutableData(LARGE)
        nm._node_cache = DevNullDictionary() # disable the nodecache

        d = nm.create_mutable_file(LARGE_uploadable)
        def _created(n):
            self.uri = n.get_uri()
            self.n2 = nm.create_from_cap(self.uri)
            deleter = FirstServerGetsDeleted()
            for s in nm.storage_broker.get_connected_servers():
                s.get_rref().post_call_notifier = deleter.notify
        d.addCallback(_created)
        d.addCallback(lambda res: self.n2.get_servermap(MODE_WRITE))
        return d


    def test_block_and_hash_query_error(self):
        # This tests for what happens when a query to a remote server
        # fails in either the hash validation step or the block getting
        # step (because of batching, this is the same actual query).
        # We need to have the storage server persist up until the point
        # that its prefix is validated, then suddenly die. This
        # exercises some exception handling code in Retrieve.
        self.basedir = "mutable/Problems/test_block_and_hash_query_error"
        self.set_up_grid(num_servers=20)
        nm = self.g.clients[0].nodemaker
        CONTENTS = "contents" * 2000
        CONTENTS_uploadable = MutableData(CONTENTS)
        d = nm.create_mutable_file(CONTENTS_uploadable)
        def _created(node):
            self._node = node
        d.addCallback(_created)
        d.addCallback(lambda ignored:
            self._node.get_servermap(MODE_READ))
        def _then(servermap):
            # we have our servermap. Now we set up the servers like the
            # tests above -- the first one that gets a read call should
            # start throwing errors, but only after returning its prefix
            # for validation. Since we'll download without fetching the
            # private key, the next query to the remote server will be
            # for either a block and salt or for hashes, either of which
            # will exercise the error handling code.
            killer = FirstServerGetsKilled()
            for s in nm.storage_broker.get_connected_servers():
                s.get_rref().post_call_notifier = killer.notify
            ver = servermap.best_recoverable_version()
            assert ver
            return self._node.download_version(servermap, ver)
        d.addCallback(_then)
        d.addCallback(lambda data:
            self.failUnlessEqual(data, CONTENTS))
        return d

    def test_1654(self):
        # test that the Retrieve object unconditionally verifies the block
        # hash tree root for mutable shares. The failure mode is that
        # carefully crafted shares can cause undetected corruption (the
        # retrieve appears to finish successfully, but the result is
        # corrupted). When fixed, these shares always cause a
        # CorruptShareError, which results in NotEnoughSharesError in this
        # 2-of-2 file.
        self.basedir = "mutable/Problems/test_1654"
        self.set_up_grid(num_servers=2)
        cap = uri.from_string(TEST_1654_CAP)
        si = cap.get_storage_index()

        for share, shnum in [(TEST_1654_SH0, 0), (TEST_1654_SH1, 1)]:
            sharedata = base64.b64decode(share)
            # This must be a disk backend.
            storage_dir = self.get_server(shnum).backend.get_shareset(si)._get_sharedir()
            fileutil.make_dirs(storage_dir)
            fileutil.write(os.path.join(storage_dir, str(shnum)), sharedata)

        nm = self.g.clients[0].nodemaker
        n = nm.create_from_cap(TEST_1654_CAP)
        # to exercise the problem correctly, we must ensure that sh0 is
        # processed first, and sh1 second. NoNetworkGrid has facilities to
        # stall the first request from a single server, but it's not
        # currently easy to extend that to stall the second request (mutable
        # retrievals will see two: first the mapupdate, then the fetch).
        # However, repeated executions of this run without the #1654 fix
        # suggests that we're failing reliably even without explicit stalls,
        # probably because the servers are queried in a fixed order. So I'm
        # ok with relying upon that.
        d = self.shouldFail(NotEnoughSharesError, "test #1654 share corruption",
                            "ran out of servers",
                            n.download_best_version)
        return d


TEST_1654_CAP = "URI:SSK:6jthysgozssjnagqlcxjq7recm:yxawei54fmf2ijkrvs2shs6iey4kpdp6joi7brj2vrva6sp5nf3a"

TEST_1654_SH0 = """\
VGFob2UgbXV0YWJsZSBjb250YWluZXIgdjEKdQlEA46m9s5j6lnzsOHytBTs2JOo
AkWe8058hyrDa8igfBSqZMKO3aDOrFuRVt0ySYZ6oihFqPJRAAAAAAAAB8YAAAAA
AAAJmgAAAAFPNgDkK8brSCzKz6n8HFqzbnAlALvnaB0Qpa1Bjo9jiZdmeMyneHR+
UoJcDb1Ls+lVLeUqP2JitBEXdCzcF/X2YMDlmKb2zmPqWfOw4fK0FOzYk6gCRZ7z
AAAAAAAAAAAAAAAAAAAAAAAAAAAAAAAAAAAAAAAAAAAAAAAAAAAAAAAAAAAAAAAA
AAAAAAAAAAAAAAAAAAAAAAAAAAAAAAAAAAAAAAAAAAAAAAAAAAAAAAAAAAAAAAAA
AAAAAAAAAAAAAAAAAAAAAAAAAAAAAAAAAAAAAAAAAAAAAAAAAAAAAAAAAAAAAAAA
AAAAAAAAAAAAAAAAAAAAAAAAAAAAAAAAAAAAAAAAAAAAAAAAAAAAAAAAAAAAAAAA
AAAAAAAAAAAAAAAAAAAAAAAAAAAAAAAAAAAAAAAAAAAAAAAAAAAAAAAAAAAAAAAA
AAAAAAAAAAAAAAAAAAAAAAAAAAAAAAAAAAAAAAAAAAAAAAAAAAAAAAAAAAABCDwr
uIlhFlv21pDqyMeA9X1wHp98a1CKY4qfC7gn5exyODAcnhZKHCV18XBerbZLAgIA
AAAAAAAAJgAAAAAAAAAmAAABjwAAAo8AAALTAAAC8wAAAAAAAAMGAAAAAAAAB8Yw
ggEgMA0GCSqGSIb3DQEBAQUAA4IBDQAwggEIAoIBAQCXKMor062nfxHVutMbqNcj
vVC92wXTcQulenNWEX+0huK54igTAG60p0lZ6FpBJ9A+dlStT386bn5I6qe50ky5
CFodQSsQX+1yByMFlzqPDo4rclk/6oVySLypxnt/iBs3FPZ4zruhYXcITc6zaYYU
Xqaw/C86g6M06MWQKsGev7PS3tH7q+dtovWzDgU13Q8PG2whGvGNfxPOmEX4j0wL
FCBavpFnLpo3bJrj27V33HXxpPz3NP+fkaG0pKH03ANd/yYHfGf74dC+eD5dvWBM
DU6fZQN4k/T+cth+qzjS52FPPTY9IHXIb4y+1HryVvxcx6JDifKoOzpFc3SDbBAP
AgERKDjOFxVClH81DF/QkqpP0glOh6uTsFNx8Nes02q0d7iip2WqfG9m2+LmiWy8
Pg7RlQQy2M45gert1EDsH4OI69uxteviZP1Mo0wD6HjmWUbGIQRmsT3DmYEZCCMA
/KjhNmlov2+OhVxIaHwE7aN840IfkGdJ/JssB6Z/Ym3+ou4+jAYKhifPQGrpBVjd
73oH6w9StnoGYIrEEQw8LFc4jnAFYciKlPuo6E6E3zDseE7gwkcOpCtVVksZu6Ii
GQgIV8vjFbNz9M//RMXOBTwKFDiG08IAPh7fv2uKzFis0TFrR7sQcMQ/kZZCLPPi
ECIX95NRoFRlxK/1kZ1+FuuDQgABz9+5yd/pjkVybmvc7Jr70bOVpxvRoI2ZEgh/
+QdxfcwAAm5iDnzPtsVdcbuNkKprfI8N4n+QmUOSMbAJ7M8r1cp4z9+5yd/pjkVy
bmvc7Jr70bOVpxvRoI2ZEgh/+QdxfcxGzRV0shAW86irr5bDQOyyknYk0p2xw2Wn
z6QccyXyobXPOFLO3ZBPnKaE58aaN7x3srQZYUKafet5ZMDX8fsQf2mbxnaeG5NF
eO6wG++WBUo9leddnzKBnRcMGRAtJEjwfKMVPE8SmuTlL6kRc7n8wvY2ygClWlRm
d7o95tZfoO+mexB/DLEpWLtlAiqh8yJ8cWaC5rYz4ZC2+z7QkeKXCHWAN3i4C++u
dfZoD7qWnyAldYTydADwL885dVY7WN6NX9YtQrG3JGrp3wZvFrX5x9Jv7hls0A6l
2xI4NlcSSrgWIjzrGdwQEjIUDyfc7DWroEpJEfIaSnjkeTT0D8WV5NqzWH8UwWoF
wjwDltaQ3Y8O/wJPGBqBAJEob+p6QxvP5T2W1jnOvbgsMZLNDuY6FF1XcuR7yvNF
sXKP6aXMV8BKSlrehFlpBMTu4HvJ1rZlKuxgR1A9njiaKD2U0NitCKMIpIXQxT6L
eZn9M8Ky68m0Zjdw/WCsKz22GTljSM5Nfme32BrW+4G+R55ECwZ1oh08nrnWjXmw
PlSHj2lwpnsuOG2fwJkyMnIIoIUII31VLATeLERD9HfMK8/+uZqJ2PftT2fhHL/u
CDCIdEWSUBBHpA7p8BbgiZKCpYzf+pbS2/EJGL8gQAvSH1atGv/o0BiAd10MzTXC
Xn5xDB1Yh+FtYPYloBGAwmxKieDMnsjy6wp5ovdmOc2y6KBr27DzgEGchLyOxHV4
Q7u0Hkm7Om33ir1TUgK6bdPFL8rGNDOZq/SR4yn4qSsQTPD6Y/HQSK5GzkU4dGLw
tU6GNpu142QE36NfWkoUWHKf1YgIYrlAGJWlj93et54ZGUZGVN7pAspZ+mvoMnDU
Jh46nrQsEJiQz8AqgREck4Fi4S7Rmjh/AhXmzFWFca3YD0BmuYU6fxGTRPZ70eys
LV5qPTmTGpX+bpvufAp0vznkiOdqTn1flnxdslM2AukiD6OwkX1dBH8AvzObhbz0
ABhx3c+cAhAnYhJmsYaAwbpWpp8CM5opmsRgwgaz8f8lxiRfXbrWD8vdd4dm2B9J
jaiGCR8/UXHFBGZhCgLB2S+BNXKynIeP+POGQtMIIERUtwOIKt1KfZ9jZwf/ulJK
fv/VmBPmGu+CHvFIlHAzlxwJeUz8wSltUeeHjADZ9Wag5ESN3R6hsmJL+KL4av5v
DFobNPiNWbc+4H+3wg1R0oK/uTQb8u1S7uWIGVmi5fJ4rVVZ/VKKtHGVwm/8OGKF
tcrJFJcJADFVkgpsqN8UINsMJLxfJRoBgABEWih5DTRwNXK76Ma2LjDBrEvxhw8M
7SLKhi5vH7/Cs7jfLZFgh2T6flDV4VM/EA7CYEHgEb8MFmioFGOmhUpqifkA3SdX
jGi2KuZZ5+O+sHFWXsUjiFPEzUJF+syPEzH1aF5R+F8pkhifeYh0KP6OHd6Sgn8s
TStXB+q0MndBXw5ADp/Jac1DVaSWruVAdjemQ+si1olk8xH+uTMXU7PgV9WkpIiy
4BhnFU9IbCr/m7806c13xfeelaffP2pr7EDdgwz5K89VWCa3k9OSDnMtj2CQXlC7
bQHi/oRGA1aHSn84SIt+HpAfRoVdr4N90bYWmYQNqfKoyWCbEr+dge/GSD1nddAJ
72mXGlqyLyWYuAAAAAA="""

TEST_1654_SH1 = """\
VGFob2UgbXV0YWJsZSBjb250YWluZXIgdjEKdQlEA45R4Y4kuV458rSTGDVTqdzz
9Fig3NQ3LermyD+0XLeqbC7KNgvv6cNzMZ9psQQ3FseYsIR1AAAAAAAAB8YAAAAA
AAAJmgAAAAFPNgDkd/Y9Z+cuKctZk9gjwF8thT+fkmNCsulILsJw5StGHAA1f7uL
MG73c5WBcesHB2epwazfbD3/0UZTlxXWXotywVHhjiS5XjnytJMYNVOp3PP0WKDc
AAAAAAAAAAAAAAAAAAAAAAAAAAAAAAAAAAAAAAAAAAAAAAAAAAAAAAAAAAAAAAAA
AAAAAAAAAAAAAAAAAAAAAAAAAAAAAAAAAAAAAAAAAAAAAAAAAAAAAAAAAAAAAAAA
AAAAAAAAAAAAAAAAAAAAAAAAAAAAAAAAAAAAAAAAAAAAAAAAAAAAAAAAAAAAAAAA
AAAAAAAAAAAAAAAAAAAAAAAAAAAAAAAAAAAAAAAAAAAAAAAAAAAAAAAAAAAAAAAA
AAAAAAAAAAAAAAAAAAAAAAAAAAAAAAAAAAAAAAAAAAAAAAAAAAAAAAAAAAAAAAAA
AAAAAAAAAAAAAAAAAAAAAAAAAAAAAAAAAAAAAAAAAAAAAAAAAAAAAAAAAAABCDwr
uIlhFlv21pDqyMeA9X1wHp98a1CKY4qfC7gn5exyODAcnhZKHCV18XBerbZLAgIA
AAAAAAAAJgAAAAAAAAAmAAABjwAAAo8AAALTAAAC8wAAAAAAAAMGAAAAAAAAB8Yw
ggEgMA0GCSqGSIb3DQEBAQUAA4IBDQAwggEIAoIBAQCXKMor062nfxHVutMbqNcj
vVC92wXTcQulenNWEX+0huK54igTAG60p0lZ6FpBJ9A+dlStT386bn5I6qe50ky5
CFodQSsQX+1yByMFlzqPDo4rclk/6oVySLypxnt/iBs3FPZ4zruhYXcITc6zaYYU
Xqaw/C86g6M06MWQKsGev7PS3tH7q+dtovWzDgU13Q8PG2whGvGNfxPOmEX4j0wL
FCBavpFnLpo3bJrj27V33HXxpPz3NP+fkaG0pKH03ANd/yYHfGf74dC+eD5dvWBM
DU6fZQN4k/T+cth+qzjS52FPPTY9IHXIb4y+1HryVvxcx6JDifKoOzpFc3SDbBAP
AgERKDjOFxVClH81DF/QkqpP0glOh6uTsFNx8Nes02q0d7iip2WqfG9m2+LmiWy8
Pg7RlQQy2M45gert1EDsH4OI69uxteviZP1Mo0wD6HjmWUbGIQRmsT3DmYEZCCMA
/KjhNmlov2+OhVxIaHwE7aN840IfkGdJ/JssB6Z/Ym3+ou4+jAYKhifPQGrpBVjd
73oH6w9StnoGYIrEEQw8LFc4jnAFYciKlPuo6E6E3zDseE7gwkcOpCtVVksZu6Ii
GQgIV8vjFbNz9M//RMXOBTwKFDiG08IAPh7fv2uKzFis0TFrR7sQcMQ/kZZCLPPi
ECIX95NRoFRlxK/1kZ1+FuuDQgABz9+5yd/pjkVybmvc7Jr70bOVpxvRoI2ZEgh/
+QdxfcwAAm5iDnzPtsVdcbuNkKprfI8N4n+QmUOSMbAJ7M8r1cp40cTBnAw+rMKC
98P4pURrotx116Kd0i3XmMZu81ew57H3Zb73r+syQCXZNOP0xhMDclIt0p2xw2Wn
z6QccyXyobXPOFLO3ZBPnKaE58aaN7x3srQZYUKafet5ZMDX8fsQf2mbxnaeG5NF
eO6wG++WBUo9leddnzKBnRcMGRAtJEjwfKMVPE8SmuTlL6kRc7n8wvY2ygClWlRm
d7o95tZfoO+mexB/DLEpWLtlAiqh8yJ8cWaC5rYz4ZC2+z7QkeKXCHWAN3i4C++u
dfZoD7qWnyAldYTydADwL885dVY7WN6NX9YtQrG3JGrp3wZvFrX5x9Jv7hls0A6l
2xI4NlcSSrgWIjzrGdwQEjIUDyfc7DWroEpJEfIaSnjkeTT0D8WV5NqzWH8UwWoF
wjwDltaQ3Y8O/wJPGBqBAJEob+p6QxvP5T2W1jnOvbgsMZLNDuY6FF1XcuR7yvNF
sXKP6aXMV8BKSlrehFlpBMTu4HvJ1rZlKuxgR1A9njiaKD2U0NitCKMIpIXQxT6L
eZn9M8Ky68m0Zjdw/WCsKz22GTljSM5Nfme32BrW+4G+R55ECwZ1oh08nrnWjXmw
PlSHj2lwpnsuOG2fwJkyMnIIoIUII31VLATeLERD9HfMK8/+uZqJ2PftT2fhHL/u
CDCIdEWSUBBHpA7p8BbgiZKCpYzf+pbS2/EJGL8gQAvSH1atGv/o0BiAd10MzTXC
Xn5xDB1Yh+FtYPYloBGAwmxKieDMnsjy6wp5ovdmOc2y6KBr27DzgEGchLyOxHV4
Q7u0Hkm7Om33ir1TUgK6bdPFL8rGNDOZq/SR4yn4qSsQTPD6Y/HQSK5GzkU4dGLw
tU6GNpu142QE36NfWkoUWHKf1YgIYrlAGJWlj93et54ZGUZGVN7pAspZ+mvoMnDU
Jh46nrQsEJiQz8AqgREck4Fi4S7Rmjh/AhXmzFWFca3YD0BmuYU6fxGTRPZ70eys
LV5qPTmTGpX+bpvufAp0vznkiOdqTn1flnxdslM2AukiD6OwkX1dBH8AvzObhbz0
ABhx3c+cAhAnYhJmsYaAwbpWpp8CM5opmsRgwgaz8f8lxiRfXbrWD8vdd4dm2B9J
jaiGCR8/UXHFBGZhCgLB2S+BNXKynIeP+POGQtMIIERUtwOIKt1KfZ9jZwf/ulJK
fv/VmBPmGu+CHvFIlHAzlxwJeUz8wSltUeeHjADZ9Wag5ESN3R6hsmJL+KL4av5v
DFobNPiNWbc+4H+3wg1R0oK/uTQb8u1S7uWIGVmi5fJ4rVVZ/VKKtHGVwm/8OGKF
tcrJFJcJADFVkgpsqN8UINsMJLxfJRoBgABEWih5DTRwNXK76Ma2LjDBrEvxhw8M
7SLKhi5vH7/Cs7jfLZFgh2T6flDV4VM/EA7CYEHgEb8MFmioFGOmhUpqifkA3SdX
jGi2KuZZ5+O+sHFWXsUjiFPEzUJF+syPEzH1aF5R+F8pkhifeYh0KP6OHd6Sgn8s
TStXB+q0MndBXw5ADp/Jac1DVaSWruVAdjemQ+si1olk8xH+uTMXU7PgV9WkpIiy
4BhnFU9IbCr/m7806c13xfeelaffP2pr7EDdgwz5K89VWCa3k9OSDnMtj2CQXlC7
bQHi/oRGA1aHSn84SIt+HpAfRoVdr4N90bYWmYQNqfKoyWCbEr+dge/GSD1nddAJ
72mXGlqyLyWYuAAAAAA="""


class FileHandle(unittest.TestCase):
    def setUp(self):
        self.test_data = "Test Data" * 50000
        self.sio = StringIO(self.test_data)
        self.uploadable = MutableFileHandle(self.sio)


    def test_filehandle_read(self):
        self.basedir = "mutable/FileHandle/test_filehandle_read"
        chunk_size = 10
        for i in xrange(0, len(self.test_data), chunk_size):
            data = self.uploadable.read(chunk_size)
            data = "".join(data)
            start = i
            end = i + chunk_size
            self.failUnlessEqual(data, self.test_data[start:end])


    def test_filehandle_get_size(self):
        self.basedir = "mutable/FileHandle/test_filehandle_get_size"
        actual_size = len(self.test_data)
        size = self.uploadable.get_size()
        self.failUnlessEqual(size, actual_size)


    def test_filehandle_get_size_out_of_order(self):
        # We should be able to call get_size whenever we want without
        # disturbing the location of the seek pointer.
        chunk_size = 100
        data = self.uploadable.read(chunk_size)
        self.failUnlessEqual("".join(data), self.test_data[:chunk_size])

        # Now get the size.
        size = self.uploadable.get_size()
        self.failUnlessEqual(size, len(self.test_data))

        # Now get more data. We should be right where we left off.
        more_data = self.uploadable.read(chunk_size)
        start = chunk_size
        end = chunk_size * 2
        self.failUnlessEqual("".join(more_data), self.test_data[start:end])


    def test_filehandle_file(self):
        # Make sure that the MutableFileHandle works on a file as well
        # as a StringIO object, since in some cases it will be asked to
        # deal with files.
        self.basedir = self.mktemp()
        # necessary? What am I doing wrong here?
        os.mkdir(self.basedir)
        f_path = os.path.join(self.basedir, "test_file")
        f = open(f_path, "w")
        f.write(self.test_data)
        f.close()
        f = open(f_path, "r")

        uploadable = MutableFileHandle(f)

        data = uploadable.read(len(self.test_data))
        self.failUnlessEqual("".join(data), self.test_data)
        size = uploadable.get_size()
        self.failUnlessEqual(size, len(self.test_data))


    def test_close(self):
        # Make sure that the MutableFileHandle closes its handle when
        # told to do so.
        self.uploadable.close()
        self.failUnless(self.sio.closed)


class DataHandle(unittest.TestCase):
    def setUp(self):
        self.test_data = "Test Data" * 50000
        self.uploadable = MutableData(self.test_data)


    def test_datahandle_read(self):
        chunk_size = 10
        for i in xrange(0, len(self.test_data), chunk_size):
            data = self.uploadable.read(chunk_size)
            data = "".join(data)
            start = i
            end = i + chunk_size
            self.failUnlessEqual(data, self.test_data[start:end])


    def test_datahandle_get_size(self):
        actual_size = len(self.test_data)
        size = self.uploadable.get_size()
        self.failUnlessEqual(size, actual_size)


    def test_datahandle_get_size_out_of_order(self):
        # We should be able to call get_size whenever we want without
        # disturbing the location of the seek pointer.
        chunk_size = 100
        data = self.uploadable.read(chunk_size)
        self.failUnlessEqual("".join(data), self.test_data[:chunk_size])

        # Now get the size.
        size = self.uploadable.get_size()
        self.failUnlessEqual(size, len(self.test_data))

        # Now get more data. We should be right where we left off.
        more_data = self.uploadable.read(chunk_size)
        start = chunk_size
        end = chunk_size * 2
        self.failUnlessEqual("".join(more_data), self.test_data[start:end])


class Version(GridTestMixin, unittest.TestCase, testutil.ShouldFailMixin, \
              PublishMixin):
    def setUp(self):
        GridTestMixin.setUp(self)
        self.basedir = self.mktemp()
        self.set_up_grid()
        self.c = self.g.clients[0]
        self.nm = self.c.nodemaker
        self.data = "test data" * 100000 # about 900 KiB; MDMF
        self.small_data = "test data" * 10 # 90 B; SDMF


    def do_upload_mdmf(self, data=None):
        if data is None:
            data = self.data
        d = self.nm.create_mutable_file(MutableData(data),
                                        version=MDMF_VERSION)
        def _then(n):
            assert isinstance(n, MutableFileNode)
            assert n._protocol_version == MDMF_VERSION
            self.mdmf_node = n
            return n
        d.addCallback(_then)
        return d

    def do_upload_sdmf(self, data=None):
        if data is None:
            data = self.small_data
        d = self.nm.create_mutable_file(MutableData(data))
        def _then(n):
            assert isinstance(n, MutableFileNode)
            assert n._protocol_version == SDMF_VERSION
            self.sdmf_node = n
            return n
        d.addCallback(_then)
        return d

    def do_upload_empty_sdmf(self):
        d = self.nm.create_mutable_file(MutableData(""))
        def _then(n):
            assert isinstance(n, MutableFileNode)
            self.sdmf_zero_length_node = n
            assert n._protocol_version == SDMF_VERSION
            return n
        d.addCallback(_then)
        return d

    def do_upload(self):
        d = self.do_upload_mdmf()
        d.addCallback(lambda ign: self.do_upload_sdmf())
        return d

    def test_debug(self):
        d = self.do_upload_mdmf()
        def _debug(n):
            fso = debug.FindSharesOptions()
            storage_index = base32.b2a(n.get_storage_index())
            fso.si_s = storage_index
<<<<<<< HEAD
            fso.nodedirs = [os.path.dirname(storedir)
=======
            fso.nodedirs = [os.path.dirname(abspath_expanduser_unicode(unicode(storedir)))
>>>>>>> 01b09f3b
                            for (i,ss,storedir)
                            in self.iterate_servers()]
            fso.stdout = StringIO()
            fso.stderr = StringIO()
            debug.find_shares(fso)
            sharefiles = fso.stdout.getvalue().splitlines()
            expected = self.nm.default_encoding_parameters["n"]
            self.failUnlessEqual(len(sharefiles), expected,
                                 str((fso.stdout.getvalue(), fso.stderr.getvalue())))

            do = debug.DumpOptions()
            do["filename"] = sharefiles[0]
            do.stdout = StringIO()
            debug.dump_share(do)
            output = do.stdout.getvalue()
            lines = set(output.splitlines())
            self.failUnless("Mutable slot found:" in lines, output)
            self.failUnless(" share_type: MDMF" in lines, output)
            self.failUnless(" MDMF contents:" in lines, output)
            self.failUnless("  seqnum: 1" in lines, output)
            self.failUnless("  required_shares: 3" in lines, output)
            self.failUnless("  total_shares: 10" in lines, output)
            self.failUnless("  segsize: 131073" in lines, output)
            self.failUnless("  datalen: %d" % len(self.data) in lines, output)
            vcap = n.get_verify_cap().to_string()
            self.failUnless("  verify-cap: %s" % vcap in lines, output)

            cso = debug.CatalogSharesOptions()
            cso.nodedirs = fso.nodedirs
            cso.stdout = StringIO()
            cso.stderr = StringIO()
            debug.catalog_shares(cso)
            shares = cso.stdout.getvalue().splitlines()
            self.failIf(len(shares) < 1, shares)
            oneshare = shares[0] # all shares should be MDMF
            self.failIf(oneshare.startswith("UNKNOWN"), oneshare)
            self.failUnless(oneshare.startswith("MDMF"), oneshare)
            fields = oneshare.split()
            self.failUnlessEqual(fields[0], "MDMF")
            self.failUnlessEqual(fields[1], storage_index)
            self.failUnlessEqual(fields[2], "3/10")
            self.failUnlessEqual(fields[3], "%d" % len(self.data))
            self.failUnless(fields[4].startswith("#1:"), fields[3])
            # the rest of fields[4] is the roothash, which depends upon
            # encryption salts and is not constant. fields[5] is the
            # remaining time on the longest lease, which is timing dependent.
            # The rest of the line is the quoted pathname to the share.
        d.addCallback(_debug)
        return d

    def test_get_sequence_number(self):
        d = self.do_upload()
        d.addCallback(lambda ign: self.mdmf_node.get_best_readable_version())
        d.addCallback(lambda bv:
            self.failUnlessEqual(bv.get_sequence_number(), 1))
        d.addCallback(lambda ignored:
            self.sdmf_node.get_best_readable_version())
        d.addCallback(lambda bv:
            self.failUnlessEqual(bv.get_sequence_number(), 1))
        # Now update. The sequence number in both cases should be 1 in
        # both cases.
        def _do_update(ignored):
            new_data = MutableData("foo bar baz" * 100000)
            new_small_data = MutableData("foo bar baz" * 10)
            d1 = self.mdmf_node.overwrite(new_data)
            d2 = self.sdmf_node.overwrite(new_small_data)
            dl = gatherResults([d1, d2])
            return dl
        d.addCallback(_do_update)
        d.addCallback(lambda ignored:
            self.mdmf_node.get_best_readable_version())
        d.addCallback(lambda bv:
            self.failUnlessEqual(bv.get_sequence_number(), 2))
        d.addCallback(lambda ignored:
            self.sdmf_node.get_best_readable_version())
        d.addCallback(lambda bv:
            self.failUnlessEqual(bv.get_sequence_number(), 2))
        return d


    def test_cap_after_upload(self):
        # If we create a new mutable file and upload things to it, and
        # it's an MDMF file, we should get an MDMF cap back from that
        # file and should be able to use that.
        # That's essentially what MDMF node is, so just check that.
        d = self.do_upload_mdmf()
        def _then(ign):
            mdmf_uri = self.mdmf_node.get_uri()
            cap = uri.from_string(mdmf_uri)
            self.failUnless(isinstance(cap, uri.WriteableMDMFFileURI))
            readonly_mdmf_uri = self.mdmf_node.get_readonly_uri()
            cap = uri.from_string(readonly_mdmf_uri)
            self.failUnless(isinstance(cap, uri.ReadonlyMDMFFileURI))
        d.addCallback(_then)
        return d

    def test_mutable_version(self):
        # assert that getting parameters from the IMutableVersion object
        # gives us the same data as getting them from the filenode itself
        d = self.do_upload()
        d.addCallback(lambda ign: self.mdmf_node.get_best_mutable_version())
        def _check_mdmf(bv):
            n = self.mdmf_node
            self.failUnlessEqual(bv.get_writekey(), n.get_writekey())
            self.failUnlessEqual(bv.get_storage_index(), n.get_storage_index())
            self.failIf(bv.is_readonly())
        d.addCallback(_check_mdmf)
        d.addCallback(lambda ign: self.sdmf_node.get_best_mutable_version())
        def _check_sdmf(bv):
            n = self.sdmf_node
            self.failUnlessEqual(bv.get_writekey(), n.get_writekey())
            self.failUnlessEqual(bv.get_storage_index(), n.get_storage_index())
            self.failIf(bv.is_readonly())
        d.addCallback(_check_sdmf)
        return d


    def test_get_readonly_version(self):
        d = self.do_upload()
        d.addCallback(lambda ign: self.mdmf_node.get_best_readable_version())
        d.addCallback(lambda bv: self.failUnless(bv.is_readonly()))

        # Attempting to get a mutable version of a mutable file from a
        # filenode initialized with a readcap should return a readonly
        # version of that same node.
        d.addCallback(lambda ign: self.mdmf_node.get_readonly())
        d.addCallback(lambda ro: ro.get_best_mutable_version())
        d.addCallback(lambda v: self.failUnless(v.is_readonly()))

        d.addCallback(lambda ign: self.sdmf_node.get_best_readable_version())
        d.addCallback(lambda bv: self.failUnless(bv.is_readonly()))

        d.addCallback(lambda ign: self.sdmf_node.get_readonly())
        d.addCallback(lambda ro: ro.get_best_mutable_version())
        d.addCallback(lambda v: self.failUnless(v.is_readonly()))
        return d


    def test_toplevel_overwrite(self):
        new_data = MutableData("foo bar baz" * 100000)
        new_small_data = MutableData("foo bar baz" * 10)
        d = self.do_upload()
        d.addCallback(lambda ign: self.mdmf_node.overwrite(new_data))
        d.addCallback(lambda ignored:
            self.mdmf_node.download_best_version())
        d.addCallback(lambda data:
            self.failUnlessEqual(data, "foo bar baz" * 100000))
        d.addCallback(lambda ignored:
            self.sdmf_node.overwrite(new_small_data))
        d.addCallback(lambda ignored:
            self.sdmf_node.download_best_version())
        d.addCallback(lambda data:
            self.failUnlessEqual(data, "foo bar baz" * 10))
        return d


    def test_toplevel_modify(self):
        d = self.do_upload()
        def modifier(old_contents, servermap, first_time):
            return old_contents + "modified"
        d.addCallback(lambda ign: self.mdmf_node.modify(modifier))
        d.addCallback(lambda ignored:
            self.mdmf_node.download_best_version())
        d.addCallback(lambda data:
            self.failUnlessIn("modified", data))
        d.addCallback(lambda ignored:
            self.sdmf_node.modify(modifier))
        d.addCallback(lambda ignored:
            self.sdmf_node.download_best_version())
        d.addCallback(lambda data:
            self.failUnlessIn("modified", data))
        return d


    def test_version_modify(self):
        # TODO: When we can publish multiple versions, alter this test
        # to modify a version other than the best usable version, then
        # test to see that the best recoverable version is that.
        d = self.do_upload()
        def modifier(old_contents, servermap, first_time):
            return old_contents + "modified"
        d.addCallback(lambda ign: self.mdmf_node.modify(modifier))
        d.addCallback(lambda ignored:
            self.mdmf_node.download_best_version())
        d.addCallback(lambda data:
            self.failUnlessIn("modified", data))
        d.addCallback(lambda ignored:
            self.sdmf_node.modify(modifier))
        d.addCallback(lambda ignored:
            self.sdmf_node.download_best_version())
        d.addCallback(lambda data:
            self.failUnlessIn("modified", data))
        return d


    def test_download_version(self):
        d = self.publish_multiple()
        # We want to have two recoverable versions on the grid.
        d.addCallback(lambda res:
                      self._set_versions({0:0,2:0,4:0,6:0,8:0,
                                          1:1,3:1,5:1,7:1,9:1}))
        # Now try to download each version. We should get the plaintext
        # associated with that version.
        d.addCallback(lambda ignored:
            self._fn.get_servermap(mode=MODE_READ))
        def _got_servermap(smap):
            versions = smap.recoverable_versions()
            assert len(versions) == 2

            self.servermap = smap
            self.version1, self.version2 = versions
            assert self.version1 != self.version2

            self.version1_seqnum = self.version1[0]
            self.version2_seqnum = self.version2[0]
            self.version1_index = self.version1_seqnum - 1
            self.version2_index = self.version2_seqnum - 1

        d.addCallback(_got_servermap)
        d.addCallback(lambda ignored:
            self._fn.download_version(self.servermap, self.version1))
        d.addCallback(lambda results:
            self.failUnlessEqual(self.CONTENTS[self.version1_index],
                                 results))
        d.addCallback(lambda ignored:
            self._fn.download_version(self.servermap, self.version2))
        d.addCallback(lambda results:
            self.failUnlessEqual(self.CONTENTS[self.version2_index],
                                 results))
        return d


    def test_download_nonexistent_version(self):
        d = self.do_upload_mdmf()
        d.addCallback(lambda ign: self.mdmf_node.get_servermap(mode=MODE_WRITE))
        def _set_servermap(servermap):
            self.servermap = servermap
        d.addCallback(_set_servermap)
        d.addCallback(lambda ignored:
           self.shouldFail(UnrecoverableFileError, "nonexistent version",
                           None,
                           self.mdmf_node.download_version, self.servermap,
                           "not a version"))
        return d


    def _test_partial_read(self, node, expected, modes, step):
        d = node.get_best_readable_version()
        for (name, offset, length) in modes:
            d.addCallback(self._do_partial_read, name, expected, offset, length)
        # then read the whole thing, but only a few bytes at a time, and see
        # that the results are what we expect.
        def _read_data(version):
            c = consumer.MemoryConsumer()
            d2 = defer.succeed(None)
            for i in xrange(0, len(expected), step):
                d2.addCallback(lambda ignored, i=i: version.read(c, i, step))
            d2.addCallback(lambda ignored:
                self.failUnlessEqual(expected, "".join(c.chunks)))
            return d2
        d.addCallback(_read_data)
        return d

    def _do_partial_read(self, version, name, expected, offset, length):
        c = consumer.MemoryConsumer()
        d = version.read(c, offset, length)
        if length is None:
            expected_range = expected[offset:]
        else:
            expected_range = expected[offset:offset+length]
        d.addCallback(lambda ignored: "".join(c.chunks))
        def _check(results):
            if results != expected_range:
                print "read([%d]+%s) got %d bytes, not %d" % \
                      (offset, length, len(results), len(expected_range))
                print "got: %s ... %s" % (results[:20], results[-20:])
                print "exp: %s ... %s" % (expected_range[:20], expected_range[-20:])
                self.fail("results[%s] != expected_range" % name)
            return version # daisy-chained to next call
        d.addCallback(_check)
        return d

    def test_partial_read_mdmf_0(self):
        data = ""
        d = self.do_upload_mdmf(data=data)
        modes = [("all1",    0,0),
                 ("all2",    0,None),
                 ]
        d.addCallback(self._test_partial_read, data, modes, 1)
        return d

    def test_partial_read_mdmf_large(self):
        segment_boundary = mathutil.next_multiple(128 * 1024, 3)
        modes = [("start_on_segment_boundary",              segment_boundary, 50),
                 ("ending_one_byte_after_segment_boundary", segment_boundary-50, 51),
                 ("zero_length_at_start",                   0, 0),
                 ("zero_length_in_middle",                  50, 0),
                 ("zero_length_at_segment_boundary",        segment_boundary, 0),
                 ("complete_file1",                         0, len(self.data)),
                 ("complete_file2",                         0, None),
                 ]
        d = self.do_upload_mdmf()
        d.addCallback(self._test_partial_read, self.data, modes, 10000)
        return d

    def test_partial_read_sdmf_0(self):
        data = ""
        modes = [("all1",    0,0),
                 ("all2",    0,None),
                 ]
        d = self.do_upload_sdmf(data=data)
        d.addCallback(self._test_partial_read, data, modes, 1)
        return d

    def test_partial_read_sdmf_2(self):
        data = "hi"
        modes = [("one_byte",                  0, 1),
                 ("last_byte",                 1, 1),
                 ("last_byte2",                1, None),
                 ("complete_file",             0, 2),
                 ("complete_file2",            0, None),
                 ]
        d = self.do_upload_sdmf(data=data)
        d.addCallback(self._test_partial_read, data, modes, 1)
        return d

    def test_partial_read_sdmf_90(self):
        modes = [("start_at_middle",           50, 40),
                 ("start_at_middle2",          50, None),
                 ("zero_length_at_start",      0, 0),
                 ("zero_length_in_middle",     50, 0),
                 ("zero_length_at_end",        90, 0),
                 ("complete_file1",            0, None),
                 ("complete_file2",            0, 90),
                 ]
        d = self.do_upload_sdmf()
        d.addCallback(self._test_partial_read, self.small_data, modes, 10)
        return d

    def test_partial_read_sdmf_100(self):
        data = "test data "*10
        modes = [("start_at_middle",           50, 50),
                 ("start_at_middle2",          50, None),
                 ("zero_length_at_start",      0, 0),
                 ("zero_length_in_middle",     50, 0),
                 ("complete_file1",            0, 100),
                 ("complete_file2",            0, None),
                 ]
        d = self.do_upload_sdmf(data=data)
        d.addCallback(self._test_partial_read, data, modes, 10)
        return d


    def _test_read_and_download(self, node, expected):
        d = node.get_best_readable_version()
        def _read_data(version):
            c = consumer.MemoryConsumer()
            c2 = consumer.MemoryConsumer()
            d2 = defer.succeed(None)
            d2.addCallback(lambda ignored: version.read(c))
            d2.addCallback(lambda ignored:
                self.failUnlessEqual(expected, "".join(c.chunks)))

            d2.addCallback(lambda ignored: version.read(c2, offset=0,
                                                        size=len(expected)))
            d2.addCallback(lambda ignored:
                self.failUnlessEqual(expected, "".join(c2.chunks)))
            return d2
        d.addCallback(_read_data)
        d.addCallback(lambda ignored: node.download_best_version())
        d.addCallback(lambda data: self.failUnlessEqual(expected, data))
        return d

    def test_read_and_download_mdmf(self):
        d = self.do_upload_mdmf()
        d.addCallback(self._test_read_and_download, self.data)
        return d

    def test_read_and_download_sdmf(self):
        d = self.do_upload_sdmf()
        d.addCallback(self._test_read_and_download, self.small_data)
        return d

    def test_read_and_download_sdmf_zero_length(self):
        d = self.do_upload_empty_sdmf()
        d.addCallback(self._test_read_and_download, "")
        return d


class Update(GridTestMixin, unittest.TestCase, testutil.ShouldFailMixin):
    timeout = 400 # these tests are too big, 120s is not enough on slow
                  # platforms
    def setUp(self):
        GridTestMixin.setUp(self)
        self.basedir = self.mktemp()
        self.set_up_grid(num_servers=13)
        self.c = self.g.clients[0]
        self.nm = self.c.nodemaker
        self.data = "testdata " * 100000 # about 900 KiB; MDMF
        self.small_data = "test data" * 10 # 90 B; SDMF


    def do_upload_sdmf(self):
        d = self.nm.create_mutable_file(MutableData(self.small_data))
        def _then(n):
            assert isinstance(n, MutableFileNode)
            self.sdmf_node = n
            # Make SDMF node that has 255 shares.
            self.nm.default_encoding_parameters['n'] = 255
            self.nm.default_encoding_parameters['k'] = 127
            return self.nm.create_mutable_file(MutableData(self.small_data))
        d.addCallback(_then)
        def _then2(n):
            assert isinstance(n, MutableFileNode)
            self.sdmf_max_shares_node = n
        d.addCallback(_then2)
        return d

    def do_upload_mdmf(self):
        d = self.nm.create_mutable_file(MutableData(self.data),
                                        version=MDMF_VERSION)
        def _then(n):
            assert isinstance(n, MutableFileNode)
            self.mdmf_node = n
            # Make MDMF node that has 255 shares.
            self.nm.default_encoding_parameters['n'] = 255
            self.nm.default_encoding_parameters['k'] = 127
            return self.nm.create_mutable_file(MutableData(self.data),
                                               version=MDMF_VERSION)
        d.addCallback(_then)
        def _then2(n):
            assert isinstance(n, MutableFileNode)
            self.mdmf_max_shares_node = n
        d.addCallback(_then2)
        return d

    def _test_replace(self, offset, new_data):
        expected = self.data[:offset]+new_data+self.data[offset+len(new_data):]
        d0 = self.do_upload_mdmf()
        def _run(ign):
            d = defer.succeed(None)
            for node in (self.mdmf_node, self.mdmf_max_shares_node):
                # close over 'node'.
                d.addCallback(lambda ign, node=node:
                              node.get_best_mutable_version())
                d.addCallback(lambda mv:
                              mv.update(MutableData(new_data), offset))
                d.addCallback(lambda ign, node=node:
                              node.download_best_version())
                def _check(results):
                    if results != expected:
                        print
                        print "got: %s ... %s" % (results[:20], results[-20:])
                        print "exp: %s ... %s" % (expected[:20], expected[-20:])
                        self.fail("results != expected")
                d.addCallback(_check)
            return d
        d0.addCallback(_run)
        return d0

    def test_append(self):
        # We should be able to append data to a mutable file and get
        # what we expect.
        return self._test_replace(len(self.data), "appended")

    def test_replace_middle(self):
        # We should be able to replace data in the middle of a mutable
        # file and get what we expect back.
        return self._test_replace(100, "replaced")

    def test_replace_beginning(self):
        # We should be able to replace data at the beginning of the file
        # without truncating the file
        return self._test_replace(0, "beginning")

    def test_replace_segstart1(self):
        return self._test_replace(128*1024+1, "NNNN")

    def test_replace_zero_length_beginning(self):
        return self._test_replace(0, "")

    def test_replace_zero_length_middle(self):
        return self._test_replace(50, "")

    def test_replace_zero_length_segstart1(self):
        return self._test_replace(128*1024+1, "")

    def test_replace_and_extend(self):
        # We should be able to replace data in the middle of a mutable
        # file and extend that mutable file and get what we expect.
        return self._test_replace(100, "modified " * 100000)


    def _check_differences(self, got, expected):
        # displaying arbitrary file corruption is tricky for a
        # 1MB file of repeating data,, so look for likely places
        # with problems and display them separately
        gotmods = [mo.span() for mo in re.finditer('([A-Z]+)', got)]
        expmods = [mo.span() for mo in re.finditer('([A-Z]+)', expected)]
        gotspans = ["%d:%d=%s" % (start,end,got[start:end])
                    for (start,end) in gotmods]
        expspans = ["%d:%d=%s" % (start,end,expected[start:end])
                    for (start,end) in expmods]
        #print "expecting: %s" % expspans

        SEGSIZE = 128*1024
        if got != expected:
            print "differences:"
            for segnum in range(len(expected)//SEGSIZE):
                start = segnum * SEGSIZE
                end = (segnum+1) * SEGSIZE
                got_ends = "%s .. %s" % (got[start:start+20], got[end-20:end])
                exp_ends = "%s .. %s" % (expected[start:start+20], expected[end-20:end])
                if got_ends != exp_ends:
                    print "expected[%d]: %s" % (start, exp_ends)
                    print "got     [%d]: %s" % (start, got_ends)
            if expspans != gotspans:
                print "expected: %s" % expspans
                print "got     : %s" % gotspans
            open("EXPECTED","wb").write(expected)
            open("GOT","wb").write(got)
            print "wrote data to EXPECTED and GOT"
            self.fail("didn't get expected data")


    def test_replace_locations(self):
        # exercise fencepost conditions
        SEGSIZE = 128*1024
        suspects = range(SEGSIZE-3, SEGSIZE+1)+range(2*SEGSIZE-3, 2*SEGSIZE+1)
        letters = iter("ABCDEFGHIJKLMNOPQRSTUVWXYZ")
        d0 = self.do_upload_mdmf()
        def _run(ign):
            expected = self.data
            d = defer.succeed(None)
            for offset in suspects:
                new_data = letters.next()*2 # "AA", then "BB", etc
                expected = expected[:offset]+new_data+expected[offset+2:]
                d.addCallback(lambda ign:
                              self.mdmf_node.get_best_mutable_version())
                def _modify(mv, offset=offset, new_data=new_data):
                    # close over 'offset','new_data'
                    md = MutableData(new_data)
                    return mv.update(md, offset)
                d.addCallback(_modify)
                d.addCallback(lambda ignored:
                              self.mdmf_node.download_best_version())
                d.addCallback(self._check_differences, expected)
            return d
        d0.addCallback(_run)
        return d0

    def test_replace_locations_max_shares(self):
        # exercise fencepost conditions
        SEGSIZE = 128*1024
        suspects = range(SEGSIZE-3, SEGSIZE+1)+range(2*SEGSIZE-3, 2*SEGSIZE+1)
        letters = iter("ABCDEFGHIJKLMNOPQRSTUVWXYZ")
        d0 = self.do_upload_mdmf()
        def _run(ign):
            expected = self.data
            d = defer.succeed(None)
            for offset in suspects:
                new_data = letters.next()*2 # "AA", then "BB", etc
                expected = expected[:offset]+new_data+expected[offset+2:]
                d.addCallback(lambda ign:
                              self.mdmf_max_shares_node.get_best_mutable_version())
                def _modify(mv, offset=offset, new_data=new_data):
                    # close over 'offset','new_data'
                    md = MutableData(new_data)
                    return mv.update(md, offset)
                d.addCallback(_modify)
                d.addCallback(lambda ignored:
                              self.mdmf_max_shares_node.download_best_version())
                d.addCallback(self._check_differences, expected)
            return d
        d0.addCallback(_run)
        return d0


    def test_append_power_of_two(self):
        # If we attempt to extend a mutable file so that its segment
        # count crosses a power-of-two boundary, the update operation
        # should know how to reencode the file.

        # Note that the data populating self.mdmf_node is about 900 KiB
        # long -- this is 7 segments in the default segment size. So we
        # need to add 2 segments worth of data to push it over a
        # power-of-two boundary.
        segment = "a" * DEFAULT_MAX_SEGMENT_SIZE
        new_data = self.data + (segment * 2)
        d0 = self.do_upload_mdmf()
        def _run(ign):
            d = defer.succeed(None)
            for node in (self.mdmf_node, self.mdmf_max_shares_node):
                # close over 'node'.
                d.addCallback(lambda ign, node=node:
                              node.get_best_mutable_version())
                d.addCallback(lambda mv:
                              mv.update(MutableData(segment * 2), len(self.data)))
                d.addCallback(lambda ign, node=node:
                              node.download_best_version())
                d.addCallback(lambda results:
                              self.failUnlessEqual(results, new_data))
            return d
        d0.addCallback(_run)
        return d0

    def test_update_sdmf(self):
        # Running update on a single-segment file should still work.
        new_data = self.small_data + "appended"
        d0 = self.do_upload_sdmf()
        def _run(ign):
            d = defer.succeed(None)
            for node in (self.sdmf_node, self.sdmf_max_shares_node):
                # close over 'node'.
                d.addCallback(lambda ign, node=node:
                              node.get_best_mutable_version())
                d.addCallback(lambda mv:
                              mv.update(MutableData("appended"), len(self.small_data)))
                d.addCallback(lambda ign, node=node:
                              node.download_best_version())
                d.addCallback(lambda results:
                              self.failUnlessEqual(results, new_data))
            return d
        d0.addCallback(_run)
        return d0

    def test_replace_in_last_segment(self):
        # The wrapper should know how to handle the tail segment
        # appropriately.
        replace_offset = len(self.data) - 100
        new_data = self.data[:replace_offset] + "replaced"
        rest_offset = replace_offset + len("replaced")
        new_data += self.data[rest_offset:]
        d0 = self.do_upload_mdmf()
        def _run(ign):
            d = defer.succeed(None)
            for node in (self.mdmf_node, self.mdmf_max_shares_node):
                # close over 'node'.
                d.addCallback(lambda ign, node=node:
                              node.get_best_mutable_version())
                d.addCallback(lambda mv:
                              mv.update(MutableData("replaced"), replace_offset))
                d.addCallback(lambda ign, node=node:
                              node.download_best_version())
                d.addCallback(lambda results:
                              self.failUnlessEqual(results, new_data))
            return d
        d0.addCallback(_run)
        return d0

    def test_multiple_segment_replace(self):
        replace_offset = 2 * DEFAULT_MAX_SEGMENT_SIZE
        new_data = self.data[:replace_offset]
        new_segment = "a" * DEFAULT_MAX_SEGMENT_SIZE
        new_data += 2 * new_segment
        new_data += "replaced"
        rest_offset = len(new_data)
        new_data += self.data[rest_offset:]
        d0 = self.do_upload_mdmf()
        def _run(ign):
            d = defer.succeed(None)
            for node in (self.mdmf_node, self.mdmf_max_shares_node):
                # close over 'node'.
                d.addCallback(lambda ign, node=node:
                              node.get_best_mutable_version())
                d.addCallback(lambda mv:
                              mv.update(MutableData((2 * new_segment) + "replaced"),
                                        replace_offset))
                d.addCallback(lambda ignored, node=node:
                              node.download_best_version())
                d.addCallback(lambda results:
                              self.failUnlessEqual(results, new_data))
            return d
        d0.addCallback(_run)
        return d0

class Interoperability(GridTestMixin, unittest.TestCase, testutil.ShouldFailMixin):
    sdmf_old_shares = {}
    sdmf_old_shares[0] = "VGFob2UgbXV0YWJsZSBjb250YWluZXIgdjEKdQlEA47ESLbTdKdpLJXCpBxd5OH239tl5hvAiz1dvGdE5rIOpf8cbfxbPcwNF+Y5dM92uBVbmV6KAAAAAAAAB/wAAAAAAAAJ0AAAAAFOWSw7jSx7WXzaMpdleJYXwYsRCV82jNA5oex9m2YhXSnb2POh+vvC1LE1NAfRc9GOb2zQG84Xdsx1Jub2brEeKkyt0sRIttN0p2kslcKkHF3k4fbf22XmAAAAAAAAAAAAAAAAAAAAAAAAAAAAAAAAAAAAAAAAAAAAAAAAAAAAAAAAAAAAAAAAAAAAAAAAAAAAAAAAAAAAAAAAAAAAAAAAAAAAAAAAAAAAAAAAAAAAAAAAAAAAAAAAAAAAAAAAAAAAAAAAAAAAAAAAAAAAAAAAAAAAAAAAAAAAAAAAAAAAAAAAAAAAAAAAAAAAAAAAAAAAAAAAAAAAAAAAAAAAAAAAAAAAAAAAAAAAAAAAAAAAAAAAAAAAAAAAAAAAAAAAAAAAAAAAAAAAAAAAAAAAAAAAAAAAAAAAAAAAAAAAAAAAAAAAAAAAAAAAAAAAAAAAAAAAAAAAAAAAAAAAAAAAAAAAAAAAAAAAAAAAAAAAAAAAAAAAAAABamJprL6ecrsOoFKdrXUmWveLq8nzEGDOjFnyK9detI3noX3uyK2MwSnFdAfyN0tuAwoAAAAAAAAAFQAAAAAAAAAVAAABjwAAAo8AAAMXAAADNwAAAAAAAAM+AAAAAAAAB/wwggEgMA0GCSqGSIb3DQEBAQUAA4IBDQAwggEIAoIBAQC1IkainlJF12IBXBQdpRK1zXB7a26vuEYqRmQM09YjC6sQjCs0F2ICk8n9m/2Kw4l16eIEboB2Au9pODCE+u/dEAakEFh4qidTMn61rbGUbsLK8xzuWNW22ezzz9/nPia0HDrulXt51/FYtfnnAuD1RJGXJv/8tDllE9FL/18TzlH4WuB6Fp8FTgv7QdbZAfWJHDGFIpVCJr1XxOCsSZNFJIqGwZnD2lsChiWw5OJDbKd8otqN1hIbfHyMyfMOJ/BzRzvZXaUt4Dv5nf93EmQDWClxShRwpuX/NkZ5B2K9OFonFTbOCexm/MjMAdCBqebKKaiHFkiknUCn9eJQpZ5bAgERgV50VKj+AVTDfgTpqfO2vfo4wrufi6ZBb8QV7hllhUFBjYogQ9C96dnS7skv0s+cqFuUjwMILr5/rsbEmEMGvl0T0ytyAbtlXuowEFVj/YORNknM4yjY72YUtEPTlMpk0Cis7aIgTvu5qWMPER26PMApZuRqiwRsGIkaJIvOVOTHHjFYe3/YzdMkc7OZtqRMfQLtwVl2/zKQQV8b/a9vaT6q3mRLRd4P3esaAFe/+7sR/t+9tmB+a8kxtKM6kmaVQJMbXJZ4aoHGfeLX0m35Rcvu2Bmph7QfSDjk/eaE3q55zYSoGWShmlhlw4Kwg84sMuhmcVhLvo0LovR8bKmbdgACtTh7+7gs/l5w1lOkgbF6w7rkXLNslK7L2KYF4SPFLUcABOOLy8EETxh7h7/z9d62EiPu9CNpRrCOLxUhn+JUS+DuAAhgcAb/adrQFrhlrRNoRpvjDuxmFebA4F0qCyqWssm61AAQ/EX4eC/1+hGOQ/h4EiKUkqxdsfzdcPlDvd11SGWZ0VHsUclZChTzuBAU2zLTXm+cG8IFhO50ly6Ey/DB44NtMKVaVzO0nU8DE0Wua7Lx6Bnad5n91qmHAnwSEJE5YIhQM634omd6cq9Wk4seJCUIn+ucoknrpxp0IR9QMxpKSMRHRUg2K8ZegnY3YqFunRZKCfsq9ufQEKgjZN12AFqi551KPBdn4/3V5HK6xTv0P4robSsE/BvuIfByvRf/W7ZrDx+CFC4EEcsBOACOZCrkhhqd5TkYKbe9RA+vs56+9N5qZGurkxcoKviiyEncxvTuShD65DK/6x6kMDMgQv/EdZDI3x9GtHTnRBYXwDGnPJ19w+q2zC3e2XarbxTGYQIPEC5mYx0gAA0sbjf018NGfwBhl6SB54iGsa8uLvR3jHv6OSRJgwxL6j7P0Ts4Hv2EtO12P0Lv21pwi3JC1O/WviSrKCvrQD5lMHL9Uym3hwFi2zu0mqwZvxOAbGy7kfOPXkLYKOHTZLthzKj3PsdjeceWBfYIvPGKYcd6wDr36d1aXSYS4IWeApTS2AQ2lu0DUcgSefAvsA8NkgOklvJY1cjTMSg6j6cxQo48Bvl8RAWGLbr4h2S/8KwDGxwLsSv0Gop/gnFc3GzCsmL0EkEyHHWkCA8YRXCghfW80KLDV495ff7yF5oiwK56GniqowZ3RG9Jxp5MXoJQgsLV1VMQFMAmsY69yz8eoxRH3wl9L0dMyndLulhWWzNwPMQ2I0yAWdzA/pksVmwTJTFenB3MHCiWc5rEwJ3yofe6NZZnZQrYyL9r1TNnVwfTwRUiykPiLSk4x9Mi6DX7RamDAxc8u3gDVfjPsTOTagBOEGUWlGAL54KE/E6sgCQ5DEAt12chk8AxbjBFLPgV+/idrzS0lZHOL+IVBI9D0i3Bq1yZcSIqcjZB0M3IbxbPm4gLAYOWEiTUN2ecsEHHg9nt6rhgffVoqSbCCFPbpC0xf7WOC3+BQORIZECOCC7cUAciXq3xn+GuxpFE40RWRJeKAK7bBQ21X89ABIXlQFkFddZ9kRvlZ2Pnl0oeF+2pjnZu0Yc2czNfZEQF2P7BKIdLrgMgxG89snxAY8qAYTCKyQw6xTG87wkjDcpy1wzsZLP3WsOuO7cAm7b27xU0jRKq8Cw4d1hDoyRG+RdS53F8RFJzVMaNNYgxU2tfRwUvXpTRXiOheeRVvh25+YGVnjakUXjx/dSDnOw4ETHGHD+7styDkeSfc3BdSZxswzc6OehgMI+xsCxeeRym15QUm9hxvg8X7Bfz/0WulgFwgzrm11TVynZYOmvyHpiZKoqQyQyKahIrfhwuchCr7lMsZ4a+umIkNkKxCLZnI+T7jd+eGFMgKItjz3kTTxRl3IhaJG3LbPmwRUJynMxQKdMi4Uf0qy0U7+i8hIJ9m50QXc+3tw2bwDSbx22XYJ9Wf14gxx5G5SPTb1JVCbhe4fxNt91xIxCow2zk62tzbYfRe6dfmDmgYHkv2PIEtMJZK8iKLDjFfu2ZUxsKT2A5g1q17og6o9MeXeuFS3mzJXJYFQZd+3UzlFR9qwkFkby9mg5y4XSeMvRLOHPt/H/r5SpEqBE6a9MadZYt61FBV152CUEzd43ihXtrAa0XH9HdsiySBcWI1SpM3mv9rRP0DiLjMUzHw/K1D8TE2f07zW4t/9kvE11tFj/NpICixQAAAAA="
    sdmf_old_shares[1] = "VGFob2UgbXV0YWJsZSBjb250YWluZXIgdjEKdQlEA47ESLbTdKdpLJXCpBxd5OH239tl5hvAiz1dvGdE5rIOpf8cbfxbPcwNF+Y5dM92uBVbmV6KAAAAAAAAB/wAAAAAAAAJ0AAAAAFOWSw7jSx7WXzaMpdleJYXwYsRCV82jNA5oex9m2YhXSnb2POh+vvC1LE1NAfRc9GOb2zQG84Xdsx1Jub2brEeKkyt0sRIttN0p2kslcKkHF3k4fbf22XmAAAAAAAAAAAAAAAAAAAAAAAAAAAAAAAAAAAAAAAAAAAAAAAAAAAAAAAAAAAAAAAAAAAAAAAAAAAAAAAAAAAAAAAAAAAAAAAAAAAAAAAAAAAAAAAAAAAAAAAAAAAAAAAAAAAAAAAAAAAAAAAAAAAAAAAAAAAAAAAAAAAAAAAAAAAAAAAAAAAAAAAAAAAAAAAAAAAAAAAAAAAAAAAAAAAAAAAAAAAAAAAAAAAAAAAAAAAAAAAAAAAAAAAAAAAAAAAAAAAAAAAAAAAAAAAAAAAAAAAAAAAAAAAAAAAAAAAAAAAAAAAAAAAAAAAAAAAAAAAAAAAAAAAAAAAAAAAAAAAAAAAAAAAAAAAAAAAAAAAAAAAAAAAAAAAAAAAAAAABamJprL6ecrsOoFKdrXUmWveLq8nzEGDOjFnyK9detI3noX3uyK2MwSnFdAfyN0tuAwoAAAAAAAAAFQAAAAAAAAAVAAABjwAAAo8AAAMXAAADNwAAAAAAAAM+AAAAAAAAB/wwggEgMA0GCSqGSIb3DQEBAQUAA4IBDQAwggEIAoIBAQC1IkainlJF12IBXBQdpRK1zXB7a26vuEYqRmQM09YjC6sQjCs0F2ICk8n9m/2Kw4l16eIEboB2Au9pODCE+u/dEAakEFh4qidTMn61rbGUbsLK8xzuWNW22ezzz9/nPia0HDrulXt51/FYtfnnAuD1RJGXJv/8tDllE9FL/18TzlH4WuB6Fp8FTgv7QdbZAfWJHDGFIpVCJr1XxOCsSZNFJIqGwZnD2lsChiWw5OJDbKd8otqN1hIbfHyMyfMOJ/BzRzvZXaUt4Dv5nf93EmQDWClxShRwpuX/NkZ5B2K9OFonFTbOCexm/MjMAdCBqebKKaiHFkiknUCn9eJQpZ5bAgERgV50VKj+AVTDfgTpqfO2vfo4wrufi6ZBb8QV7hllhUFBjYogQ9C96dnS7skv0s+cqFuUjwMILr5/rsbEmEMGvl0T0ytyAbtlXuowEFVj/YORNknM4yjY72YUtEPTlMpk0Cis7aIgTvu5qWMPER26PMApZuRqiwRsGIkaJIvOVOTHHjFYe3/YzdMkc7OZtqRMfQLtwVl2/zKQQV8b/a9vaT6q3mRLRd4P3esaAFe/+7sR/t+9tmB+a8kxtKM6kmaVQJMbXJZ4aoHGfeLX0m35Rcvu2Bmph7QfSDjk/eaE3q55zYSoGWShmlhlw4Kwg84sMuhmcVhLvo0LovR8bKmbdgACtTh7+7gs/l5w1lOkgbF6w7rkXLNslK7L2KYF4SPFLUcABOOLy8EETxh7h7/z9d62EiPu9CNpRrCOLxUhn+JUS+DuAAhgcAb/adrQFrhlrRNoRpvjDuxmFebA4F0qCyqWssm61AAP7FHJWQoU87gQFNsy015vnBvCBYTudJcuhMvwweODbTD8Rfh4L/X6EY5D+HgSIpSSrF2x/N1w+UO93XVIZZnRUeePDXEwhqYDE0Wua7Lx6Bnad5n91qmHAnwSEJE5YIhQM634omd6cq9Wk4seJCUIn+ucoknrpxp0IR9QMxpKSMRHRUg2K8ZegnY3YqFunRZKCfsq9ufQEKgjZN12AFqi551KPBdn4/3V5HK6xTv0P4robSsE/BvuIfByvRf/W7ZrDx+CFC4EEcsBOACOZCrkhhqd5TkYKbe9RA+vs56+9N5qZGurkxcoKviiyEncxvTuShD65DK/6x6kMDMgQv/EdZDI3x9GtHTnRBYXwDGnPJ19w+q2zC3e2XarbxTGYQIPEC5mYx0gAA0sbjf018NGfwBhl6SB54iGsa8uLvR3jHv6OSRJgwxL6j7P0Ts4Hv2EtO12P0Lv21pwi3JC1O/WviSrKCvrQD5lMHL9Uym3hwFi2zu0mqwZvxOAbGy7kfOPXkLYKOHTZLthzKj3PsdjeceWBfYIvPGKYcd6wDr36d1aXSYS4IWeApTS2AQ2lu0DUcgSefAvsA8NkgOklvJY1cjTMSg6j6cxQo48Bvl8RAWGLbr4h2S/8KwDGxwLsSv0Gop/gnFc3GzCsmL0EkEyHHWkCA8YRXCghfW80KLDV495ff7yF5oiwK56GniqowZ3RG9Jxp5MXoJQgsLV1VMQFMAmsY69yz8eoxRH3wl9L0dMyndLulhWWzNwPMQ2I0yAWdzA/pksVmwTJTFenB3MHCiWc5rEwJ3yofe6NZZnZQrYyL9r1TNnVwfTwRUiykPiLSk4x9Mi6DX7RamDAxc8u3gDVfjPsTOTagBOEGUWlGAL54KE/E6sgCQ5DEAt12chk8AxbjBFLPgV+/idrzS0lZHOL+IVBI9D0i3Bq1yZcSIqcjZB0M3IbxbPm4gLAYOWEiTUN2ecsEHHg9nt6rhgffVoqSbCCFPbpC0xf7WOC3+BQORIZECOCC7cUAciXq3xn+GuxpFE40RWRJeKAK7bBQ21X89ABIXlQFkFddZ9kRvlZ2Pnl0oeF+2pjnZu0Yc2czNfZEQF2P7BKIdLrgMgxG89snxAY8qAYTCKyQw6xTG87wkjDcpy1wzsZLP3WsOuO7cAm7b27xU0jRKq8Cw4d1hDoyRG+RdS53F8RFJzVMaNNYgxU2tfRwUvXpTRXiOheeRVvh25+YGVnjakUXjx/dSDnOw4ETHGHD+7styDkeSfc3BdSZxswzc6OehgMI+xsCxeeRym15QUm9hxvg8X7Bfz/0WulgFwgzrm11TVynZYOmvyHpiZKoqQyQyKahIrfhwuchCr7lMsZ4a+umIkNkKxCLZnI+T7jd+eGFMgKItjz3kTTxRl3IhaJG3LbPmwRUJynMxQKdMi4Uf0qy0U7+i8hIJ9m50QXc+3tw2bwDSbx22XYJ9Wf14gxx5G5SPTb1JVCbhe4fxNt91xIxCow2zk62tzbYfRe6dfmDmgYHkv2PIEtMJZK8iKLDjFfu2ZUxsKT2A5g1q17og6o9MeXeuFS3mzJXJYFQZd+3UzlFR9qwkFkby9mg5y4XSeMvRLOHPt/H/r5SpEqBE6a9MadZYt61FBV152CUEzd43ihXtrAa0XH9HdsiySBcWI1SpM3mv9rRP0DiLjMUzHw/K1D8TE2f07zW4t/9kvE11tFj/NpICixQAAAAA="
    sdmf_old_shares[2] = "VGFob2UgbXV0YWJsZSBjb250YWluZXIgdjEKdQlEA47ESLbTdKdpLJXCpBxd5OH239tl5hvAiz1dvGdE5rIOpf8cbfxbPcwNF+Y5dM92uBVbmV6KAAAAAAAAB/wAAAAAAAAJ0AAAAAFOWSw7jSx7WXzaMpdleJYXwYsRCV82jNA5oex9m2YhXSnb2POh+vvC1LE1NAfRc9GOb2zQG84Xdsx1Jub2brEeKkyt0sRIttN0p2kslcKkHF3k4fbf22XmAAAAAAAAAAAAAAAAAAAAAAAAAAAAAAAAAAAAAAAAAAAAAAAAAAAAAAAAAAAAAAAAAAAAAAAAAAAAAAAAAAAAAAAAAAAAAAAAAAAAAAAAAAAAAAAAAAAAAAAAAAAAAAAAAAAAAAAAAAAAAAAAAAAAAAAAAAAAAAAAAAAAAAAAAAAAAAAAAAAAAAAAAAAAAAAAAAAAAAAAAAAAAAAAAAAAAAAAAAAAAAAAAAAAAAAAAAAAAAAAAAAAAAAAAAAAAAAAAAAAAAAAAAAAAAAAAAAAAAAAAAAAAAAAAAAAAAAAAAAAAAAAAAAAAAAAAAAAAAAAAAAAAAAAAAAAAAAAAAAAAAAAAAAAAAAAAAAAAAAAAAAAAAAAAAAAAAAAAAABamJprL6ecrsOoFKdrXUmWveLq8nzEGDOjFnyK9detI3noX3uyK2MwSnFdAfyN0tuAwoAAAAAAAAAFQAAAAAAAAAVAAABjwAAAo8AAAMXAAADNwAAAAAAAAM+AAAAAAAAB/wwggEgMA0GCSqGSIb3DQEBAQUAA4IBDQAwggEIAoIBAQC1IkainlJF12IBXBQdpRK1zXB7a26vuEYqRmQM09YjC6sQjCs0F2ICk8n9m/2Kw4l16eIEboB2Au9pODCE+u/dEAakEFh4qidTMn61rbGUbsLK8xzuWNW22ezzz9/nPia0HDrulXt51/FYtfnnAuD1RJGXJv/8tDllE9FL/18TzlH4WuB6Fp8FTgv7QdbZAfWJHDGFIpVCJr1XxOCsSZNFJIqGwZnD2lsChiWw5OJDbKd8otqN1hIbfHyMyfMOJ/BzRzvZXaUt4Dv5nf93EmQDWClxShRwpuX/NkZ5B2K9OFonFTbOCexm/MjMAdCBqebKKaiHFkiknUCn9eJQpZ5bAgERgV50VKj+AVTDfgTpqfO2vfo4wrufi6ZBb8QV7hllhUFBjYogQ9C96dnS7skv0s+cqFuUjwMILr5/rsbEmEMGvl0T0ytyAbtlXuowEFVj/YORNknM4yjY72YUtEPTlMpk0Cis7aIgTvu5qWMPER26PMApZuRqiwRsGIkaJIvOVOTHHjFYe3/YzdMkc7OZtqRMfQLtwVl2/zKQQV8b/a9vaT6q3mRLRd4P3esaAFe/+7sR/t+9tmB+a8kxtKM6kmaVQJMbXJZ4aoHGfeLX0m35Rcvu2Bmph7QfSDjk/eaE3q55zYSoGWShmlhlw4Kwg84sMuhmcVhLvo0LovR8bKmbdgACtTh7+7gs/l5w1lOkgbF6w7rkXLNslK7L2KYF4SPFLUcABOOLy8EETxh7h7/z9d62EiPu9CNpRrCOLxUhn+JUS+DuAAd8jdiCodW233N1acXhZGnulDKR3hiNsMdEIsijRPemewASoSCFpVj4utEE+eVFM146xfgC6DX39GaQ2zT3YKsWX3GiLwKtGffwqV7IlZIcBEVqMfTXSTZsY+dZm1MxxCZH0Zd33VY0yggDE0Wua7Lx6Bnad5n91qmHAnwSEJE5YIhQM634omd6cq9Wk4seJCUIn+ucoknrpxp0IR9QMxpKSMRHRUg2K8ZegnY3YqFunRZKCfsq9ufQEKgjZN12AFqi551KPBdn4/3V5HK6xTv0P4robSsE/BvuIfByvRf/W7ZrDx+CFC4EEcsBOACOZCrkhhqd5TkYKbe9RA+vs56+9N5qZGurkxcoKviiyEncxvTuShD65DK/6x6kMDMgQv/EdZDI3x9GtHTnRBYXwDGnPJ19w+q2zC3e2XarbxTGYQIPEC5mYx0gAA0sbjf018NGfwBhl6SB54iGsa8uLvR3jHv6OSRJgwxL6j7P0Ts4Hv2EtO12P0Lv21pwi3JC1O/WviSrKCvrQD5lMHL9Uym3hwFi2zu0mqwZvxOAbGy7kfOPXkLYKOHTZLthzKj3PsdjeceWBfYIvPGKYcd6wDr36d1aXSYS4IWeApTS2AQ2lu0DUcgSefAvsA8NkgOklvJY1cjTMSg6j6cxQo48Bvl8RAWGLbr4h2S/8KwDGxwLsSv0Gop/gnFc3GzCsmL0EkEyHHWkCA8YRXCghfW80KLDV495ff7yF5oiwK56GniqowZ3RG9Jxp5MXoJQgsLV1VMQFMAmsY69yz8eoxRH3wl9L0dMyndLulhWWzNwPMQ2I0yAWdzA/pksVmwTJTFenB3MHCiWc5rEwJ3yofe6NZZnZQrYyL9r1TNnVwfTwRUiykPiLSk4x9Mi6DX7RamDAxc8u3gDVfjPsTOTagBOEGUWlGAL54KE/E6sgCQ5DEAt12chk8AxbjBFLPgV+/idrzS0lZHOL+IVBI9D0i3Bq1yZcSIqcjZB0M3IbxbPm4gLAYOWEiTUN2ecsEHHg9nt6rhgffVoqSbCCFPbpC0xf7WOC3+BQORIZECOCC7cUAciXq3xn+GuxpFE40RWRJeKAK7bBQ21X89ABIXlQFkFddZ9kRvlZ2Pnl0oeF+2pjnZu0Yc2czNfZEQF2P7BKIdLrgMgxG89snxAY8qAYTCKyQw6xTG87wkjDcpy1wzsZLP3WsOuO7cAm7b27xU0jRKq8Cw4d1hDoyRG+RdS53F8RFJzVMaNNYgxU2tfRwUvXpTRXiOheeRVvh25+YGVnjakUXjx/dSDnOw4ETHGHD+7styDkeSfc3BdSZxswzc6OehgMI+xsCxeeRym15QUm9hxvg8X7Bfz/0WulgFwgzrm11TVynZYOmvyHpiZKoqQyQyKahIrfhwuchCr7lMsZ4a+umIkNkKxCLZnI+T7jd+eGFMgKItjz3kTTxRl3IhaJG3LbPmwRUJynMxQKdMi4Uf0qy0U7+i8hIJ9m50QXc+3tw2bwDSbx22XYJ9Wf14gxx5G5SPTb1JVCbhe4fxNt91xIxCow2zk62tzbYfRe6dfmDmgYHkv2PIEtMJZK8iKLDjFfu2ZUxsKT2A5g1q17og6o9MeXeuFS3mzJXJYFQZd+3UzlFR9qwkFkby9mg5y4XSeMvRLOHPt/H/r5SpEqBE6a9MadZYt61FBV152CUEzd43ihXtrAa0XH9HdsiySBcWI1SpM3mv9rRP0DiLjMUzHw/K1D8TE2f07zW4t/9kvE11tFj/NpICixQAAAAA="
    sdmf_old_shares[3] = "VGFob2UgbXV0YWJsZSBjb250YWluZXIgdjEKdQlEA47ESLbTdKdpLJXCpBxd5OH239tl5hvAiz1dvGdE5rIOpf8cbfxbPcwNF+Y5dM92uBVbmV6KAAAAAAAAB/wAAAAAAAAJ0AAAAAFOWSw7jSx7WXzaMpdleJYXwYsRCV82jNA5oex9m2YhXSnb2POh+vvC1LE1NAfRc9GOb2zQG84Xdsx1Jub2brEeKkyt0sRIttN0p2kslcKkHF3k4fbf22XmAAAAAAAAAAAAAAAAAAAAAAAAAAAAAAAAAAAAAAAAAAAAAAAAAAAAAAAAAAAAAAAAAAAAAAAAAAAAAAAAAAAAAAAAAAAAAAAAAAAAAAAAAAAAAAAAAAAAAAAAAAAAAAAAAAAAAAAAAAAAAAAAAAAAAAAAAAAAAAAAAAAAAAAAAAAAAAAAAAAAAAAAAAAAAAAAAAAAAAAAAAAAAAAAAAAAAAAAAAAAAAAAAAAAAAAAAAAAAAAAAAAAAAAAAAAAAAAAAAAAAAAAAAAAAAAAAAAAAAAAAAAAAAAAAAAAAAAAAAAAAAAAAAAAAAAAAAAAAAAAAAAAAAAAAAAAAAAAAAAAAAAAAAAAAAAAAAAAAAAAAAAAAAAAAAAAAAAAAAABamJprL6ecrsOoFKdrXUmWveLq8nzEGDOjFnyK9detI3noX3uyK2MwSnFdAfyN0tuAwoAAAAAAAAAFQAAAAAAAAAVAAABjwAAAo8AAAMXAAADNwAAAAAAAAM+AAAAAAAAB/wwggEgMA0GCSqGSIb3DQEBAQUAA4IBDQAwggEIAoIBAQC1IkainlJF12IBXBQdpRK1zXB7a26vuEYqRmQM09YjC6sQjCs0F2ICk8n9m/2Kw4l16eIEboB2Au9pODCE+u/dEAakEFh4qidTMn61rbGUbsLK8xzuWNW22ezzz9/nPia0HDrulXt51/FYtfnnAuD1RJGXJv/8tDllE9FL/18TzlH4WuB6Fp8FTgv7QdbZAfWJHDGFIpVCJr1XxOCsSZNFJIqGwZnD2lsChiWw5OJDbKd8otqN1hIbfHyMyfMOJ/BzRzvZXaUt4Dv5nf93EmQDWClxShRwpuX/NkZ5B2K9OFonFTbOCexm/MjMAdCBqebKKaiHFkiknUCn9eJQpZ5bAgERgV50VKj+AVTDfgTpqfO2vfo4wrufi6ZBb8QV7hllhUFBjYogQ9C96dnS7skv0s+cqFuUjwMILr5/rsbEmEMGvl0T0ytyAbtlXuowEFVj/YORNknM4yjY72YUtEPTlMpk0Cis7aIgTvu5qWMPER26PMApZuRqiwRsGIkaJIvOVOTHHjFYe3/YzdMkc7OZtqRMfQLtwVl2/zKQQV8b/a9vaT6q3mRLRd4P3esaAFe/+7sR/t+9tmB+a8kxtKM6kmaVQJMbXJZ4aoHGfeLX0m35Rcvu2Bmph7QfSDjk/eaE3q55zYSoGWShmlhlw4Kwg84sMuhmcVhLvo0LovR8bKmbdgACtTh7+7gs/l5w1lOkgbF6w7rkXLNslK7L2KYF4SPFLUcABOOLy8EETxh7h7/z9d62EiPu9CNpRrCOLxUhn+JUS+DuAAd8jdiCodW233N1acXhZGnulDKR3hiNsMdEIsijRPemewARoi8CrRn38KleyJWSHARFajH010k2bGPnWZtTMcQmR9GhIIWlWPi60QT55UUzXjrF+ALoNff0ZpDbNPdgqxZfcSNSplrHqtsDE0Wua7Lx6Bnad5n91qmHAnwSEJE5YIhQM634omd6cq9Wk4seJCUIn+ucoknrpxp0IR9QMxpKSMRHRUg2K8ZegnY3YqFunRZKCfsq9ufQEKgjZN12AFqi551KPBdn4/3V5HK6xTv0P4robSsE/BvuIfByvRf/W7ZrDx+CFC4EEcsBOACOZCrkhhqd5TkYKbe9RA+vs56+9N5qZGurkxcoKviiyEncxvTuShD65DK/6x6kMDMgQv/EdZDI3x9GtHTnRBYXwDGnPJ19w+q2zC3e2XarbxTGYQIPEC5mYx0gAA0sbjf018NGfwBhl6SB54iGsa8uLvR3jHv6OSRJgwxL6j7P0Ts4Hv2EtO12P0Lv21pwi3JC1O/WviSrKCvrQD5lMHL9Uym3hwFi2zu0mqwZvxOAbGy7kfOPXkLYKOHTZLthzKj3PsdjeceWBfYIvPGKYcd6wDr36d1aXSYS4IWeApTS2AQ2lu0DUcgSefAvsA8NkgOklvJY1cjTMSg6j6cxQo48Bvl8RAWGLbr4h2S/8KwDGxwLsSv0Gop/gnFc3GzCsmL0EkEyHHWkCA8YRXCghfW80KLDV495ff7yF5oiwK56GniqowZ3RG9Jxp5MXoJQgsLV1VMQFMAmsY69yz8eoxRH3wl9L0dMyndLulhWWzNwPMQ2I0yAWdzA/pksVmwTJTFenB3MHCiWc5rEwJ3yofe6NZZnZQrYyL9r1TNnVwfTwRUiykPiLSk4x9Mi6DX7RamDAxc8u3gDVfjPsTOTagBOEGUWlGAL54KE/E6sgCQ5DEAt12chk8AxbjBFLPgV+/idrzS0lZHOL+IVBI9D0i3Bq1yZcSIqcjZB0M3IbxbPm4gLAYOWEiTUN2ecsEHHg9nt6rhgffVoqSbCCFPbpC0xf7WOC3+BQORIZECOCC7cUAciXq3xn+GuxpFE40RWRJeKAK7bBQ21X89ABIXlQFkFddZ9kRvlZ2Pnl0oeF+2pjnZu0Yc2czNfZEQF2P7BKIdLrgMgxG89snxAY8qAYTCKyQw6xTG87wkjDcpy1wzsZLP3WsOuO7cAm7b27xU0jRKq8Cw4d1hDoyRG+RdS53F8RFJzVMaNNYgxU2tfRwUvXpTRXiOheeRVvh25+YGVnjakUXjx/dSDnOw4ETHGHD+7styDkeSfc3BdSZxswzc6OehgMI+xsCxeeRym15QUm9hxvg8X7Bfz/0WulgFwgzrm11TVynZYOmvyHpiZKoqQyQyKahIrfhwuchCr7lMsZ4a+umIkNkKxCLZnI+T7jd+eGFMgKItjz3kTTxRl3IhaJG3LbPmwRUJynMxQKdMi4Uf0qy0U7+i8hIJ9m50QXc+3tw2bwDSbx22XYJ9Wf14gxx5G5SPTb1JVCbhe4fxNt91xIxCow2zk62tzbYfRe6dfmDmgYHkv2PIEtMJZK8iKLDjFfu2ZUxsKT2A5g1q17og6o9MeXeuFS3mzJXJYFQZd+3UzlFR9qwkFkby9mg5y4XSeMvRLOHPt/H/r5SpEqBE6a9MadZYt61FBV152CUEzd43ihXtrAa0XH9HdsiySBcWI1SpM3mv9rRP0DiLjMUzHw/K1D8TE2f07zW4t/9kvE11tFj/NpICixQAAAAA="
    sdmf_old_shares[4] = "VGFob2UgbXV0YWJsZSBjb250YWluZXIgdjEKdQlEA47ESLbTdKdpLJXCpBxd5OH239tl5hvAiz1dvGdE5rIOpf8cbfxbPcwNF+Y5dM92uBVbmV6KAAAAAAAAB/wAAAAAAAAJ0AAAAAFOWSw7jSx7WXzaMpdleJYXwYsRCV82jNA5oex9m2YhXSnb2POh+vvC1LE1NAfRc9GOb2zQG84Xdsx1Jub2brEeKkyt0sRIttN0p2kslcKkHF3k4fbf22XmAAAAAAAAAAAAAAAAAAAAAAAAAAAAAAAAAAAAAAAAAAAAAAAAAAAAAAAAAAAAAAAAAAAAAAAAAAAAAAAAAAAAAAAAAAAAAAAAAAAAAAAAAAAAAAAAAAAAAAAAAAAAAAAAAAAAAAAAAAAAAAAAAAAAAAAAAAAAAAAAAAAAAAAAAAAAAAAAAAAAAAAAAAAAAAAAAAAAAAAAAAAAAAAAAAAAAAAAAAAAAAAAAAAAAAAAAAAAAAAAAAAAAAAAAAAAAAAAAAAAAAAAAAAAAAAAAAAAAAAAAAAAAAAAAAAAAAAAAAAAAAAAAAAAAAAAAAAAAAAAAAAAAAAAAAAAAAAAAAAAAAAAAAAAAAAAAAAAAAAAAAAAAAAAAAAAAAAAAAABamJprL6ecrsOoFKdrXUmWveLq8nzEGDOjFnyK9detI3noX3uyK2MwSnFdAfyN0tuAwoAAAAAAAAAFQAAAAAAAAAVAAABjwAAAo8AAAMXAAADNwAAAAAAAAM+AAAAAAAAB/wwggEgMA0GCSqGSIb3DQEBAQUAA4IBDQAwggEIAoIBAQC1IkainlJF12IBXBQdpRK1zXB7a26vuEYqRmQM09YjC6sQjCs0F2ICk8n9m/2Kw4l16eIEboB2Au9pODCE+u/dEAakEFh4qidTMn61rbGUbsLK8xzuWNW22ezzz9/nPia0HDrulXt51/FYtfnnAuD1RJGXJv/8tDllE9FL/18TzlH4WuB6Fp8FTgv7QdbZAfWJHDGFIpVCJr1XxOCsSZNFJIqGwZnD2lsChiWw5OJDbKd8otqN1hIbfHyMyfMOJ/BzRzvZXaUt4Dv5nf93EmQDWClxShRwpuX/NkZ5B2K9OFonFTbOCexm/MjMAdCBqebKKaiHFkiknUCn9eJQpZ5bAgERgV50VKj+AVTDfgTpqfO2vfo4wrufi6ZBb8QV7hllhUFBjYogQ9C96dnS7skv0s+cqFuUjwMILr5/rsbEmEMGvl0T0ytyAbtlXuowEFVj/YORNknM4yjY72YUtEPTlMpk0Cis7aIgTvu5qWMPER26PMApZuRqiwRsGIkaJIvOVOTHHjFYe3/YzdMkc7OZtqRMfQLtwVl2/zKQQV8b/a9vaT6q3mRLRd4P3esaAFe/+7sR/t+9tmB+a8kxtKM6kmaVQJMbXJZ4aoHGfeLX0m35Rcvu2Bmph7QfSDjk/eaE3q55zYSoGWShmlhlw4Kwg84sMuhmcVhLvo0LovR8bKmbdgACtTh7+7gs/l5w1lOkgbF6w7rkXLNslK7L2KYF4SPFLUcAA6dlE140Fc7FgB77PeM5Phv+bypQEYtyfLQHxd+OxlG3AAoIM8M4XulprmLd4gGMobS2Bv9CmwB5LpK/ySHE1QWjdwAUMA7/aVz7Mb1em0eks+biC8ZuVUhuAEkTVOAF4YulIjE8JlfW0dS1XKk62u0586QxiN38NTsluUDx8EAPTL66yRsfb1f3rRIDE0Wua7Lx6Bnad5n91qmHAnwSEJE5YIhQM634omd6cq9Wk4seJCUIn+ucoknrpxp0IR9QMxpKSMRHRUg2K8ZegnY3YqFunRZKCfsq9ufQEKgjZN12AFqi551KPBdn4/3V5HK6xTv0P4robSsE/BvuIfByvRf/W7ZrDx+CFC4EEcsBOACOZCrkhhqd5TkYKbe9RA+vs56+9N5qZGurkxcoKviiyEncxvTuShD65DK/6x6kMDMgQv/EdZDI3x9GtHTnRBYXwDGnPJ19w+q2zC3e2XarbxTGYQIPEC5mYx0gAA0sbjf018NGfwBhl6SB54iGsa8uLvR3jHv6OSRJgwxL6j7P0Ts4Hv2EtO12P0Lv21pwi3JC1O/WviSrKCvrQD5lMHL9Uym3hwFi2zu0mqwZvxOAbGy7kfOPXkLYKOHTZLthzKj3PsdjeceWBfYIvPGKYcd6wDr36d1aXSYS4IWeApTS2AQ2lu0DUcgSefAvsA8NkgOklvJY1cjTMSg6j6cxQo48Bvl8RAWGLbr4h2S/8KwDGxwLsSv0Gop/gnFc3GzCsmL0EkEyHHWkCA8YRXCghfW80KLDV495ff7yF5oiwK56GniqowZ3RG9Jxp5MXoJQgsLV1VMQFMAmsY69yz8eoxRH3wl9L0dMyndLulhWWzNwPMQ2I0yAWdzA/pksVmwTJTFenB3MHCiWc5rEwJ3yofe6NZZnZQrYyL9r1TNnVwfTwRUiykPiLSk4x9Mi6DX7RamDAxc8u3gDVfjPsTOTagBOEGUWlGAL54KE/E6sgCQ5DEAt12chk8AxbjBFLPgV+/idrzS0lZHOL+IVBI9D0i3Bq1yZcSIqcjZB0M3IbxbPm4gLAYOWEiTUN2ecsEHHg9nt6rhgffVoqSbCCFPbpC0xf7WOC3+BQORIZECOCC7cUAciXq3xn+GuxpFE40RWRJeKAK7bBQ21X89ABIXlQFkFddZ9kRvlZ2Pnl0oeF+2pjnZu0Yc2czNfZEQF2P7BKIdLrgMgxG89snxAY8qAYTCKyQw6xTG87wkjDcpy1wzsZLP3WsOuO7cAm7b27xU0jRKq8Cw4d1hDoyRG+RdS53F8RFJzVMaNNYgxU2tfRwUvXpTRXiOheeRVvh25+YGVnjakUXjx/dSDnOw4ETHGHD+7styDkeSfc3BdSZxswzc6OehgMI+xsCxeeRym15QUm9hxvg8X7Bfz/0WulgFwgzrm11TVynZYOmvyHpiZKoqQyQyKahIrfhwuchCr7lMsZ4a+umIkNkKxCLZnI+T7jd+eGFMgKItjz3kTTxRl3IhaJG3LbPmwRUJynMxQKdMi4Uf0qy0U7+i8hIJ9m50QXc+3tw2bwDSbx22XYJ9Wf14gxx5G5SPTb1JVCbhe4fxNt91xIxCow2zk62tzbYfRe6dfmDmgYHkv2PIEtMJZK8iKLDjFfu2ZUxsKT2A5g1q17og6o9MeXeuFS3mzJXJYFQZd+3UzlFR9qwkFkby9mg5y4XSeMvRLOHPt/H/r5SpEqBE6a9MadZYt61FBV152CUEzd43ihXtrAa0XH9HdsiySBcWI1SpM3mv9rRP0DiLjMUzHw/K1D8TE2f07zW4t/9kvE11tFj/NpICixQAAAAA="
    sdmf_old_shares[5] = "VGFob2UgbXV0YWJsZSBjb250YWluZXIgdjEKdQlEA47ESLbTdKdpLJXCpBxd5OH239tl5hvAiz1dvGdE5rIOpf8cbfxbPcwNF+Y5dM92uBVbmV6KAAAAAAAAB/wAAAAAAAAJ0AAAAAFOWSw7jSx7WXzaMpdleJYXwYsRCV82jNA5oex9m2YhXSnb2POh+vvC1LE1NAfRc9GOb2zQG84Xdsx1Jub2brEeKkyt0sRIttN0p2kslcKkHF3k4fbf22XmAAAAAAAAAAAAAAAAAAAAAAAAAAAAAAAAAAAAAAAAAAAAAAAAAAAAAAAAAAAAAAAAAAAAAAAAAAAAAAAAAAAAAAAAAAAAAAAAAAAAAAAAAAAAAAAAAAAAAAAAAAAAAAAAAAAAAAAAAAAAAAAAAAAAAAAAAAAAAAAAAAAAAAAAAAAAAAAAAAAAAAAAAAAAAAAAAAAAAAAAAAAAAAAAAAAAAAAAAAAAAAAAAAAAAAAAAAAAAAAAAAAAAAAAAAAAAAAAAAAAAAAAAAAAAAAAAAAAAAAAAAAAAAAAAAAAAAAAAAAAAAAAAAAAAAAAAAAAAAAAAAAAAAAAAAAAAAAAAAAAAAAAAAAAAAAAAAAAAAAAAAAAAAAAAAAAAAAAAAABamJprL6ecrsOoFKdrXUmWveLq8nzEGDOjFnyK9detI3noX3uyK2MwSnFdAfyN0tuAwoAAAAAAAAAFQAAAAAAAAAVAAABjwAAAo8AAAMXAAADNwAAAAAAAAM+AAAAAAAAB/wwggEgMA0GCSqGSIb3DQEBAQUAA4IBDQAwggEIAoIBAQC1IkainlJF12IBXBQdpRK1zXB7a26vuEYqRmQM09YjC6sQjCs0F2ICk8n9m/2Kw4l16eIEboB2Au9pODCE+u/dEAakEFh4qidTMn61rbGUbsLK8xzuWNW22ezzz9/nPia0HDrulXt51/FYtfnnAuD1RJGXJv/8tDllE9FL/18TzlH4WuB6Fp8FTgv7QdbZAfWJHDGFIpVCJr1XxOCsSZNFJIqGwZnD2lsChiWw5OJDbKd8otqN1hIbfHyMyfMOJ/BzRzvZXaUt4Dv5nf93EmQDWClxShRwpuX/NkZ5B2K9OFonFTbOCexm/MjMAdCBqebKKaiHFkiknUCn9eJQpZ5bAgERgV50VKj+AVTDfgTpqfO2vfo4wrufi6ZBb8QV7hllhUFBjYogQ9C96dnS7skv0s+cqFuUjwMILr5/rsbEmEMGvl0T0ytyAbtlXuowEFVj/YORNknM4yjY72YUtEPTlMpk0Cis7aIgTvu5qWMPER26PMApZuRqiwRsGIkaJIvOVOTHHjFYe3/YzdMkc7OZtqRMfQLtwVl2/zKQQV8b/a9vaT6q3mRLRd4P3esaAFe/+7sR/t+9tmB+a8kxtKM6kmaVQJMbXJZ4aoHGfeLX0m35Rcvu2Bmph7QfSDjk/eaE3q55zYSoGWShmlhlw4Kwg84sMuhmcVhLvo0LovR8bKmbdgACtTh7+7gs/l5w1lOkgbF6w7rkXLNslK7L2KYF4SPFLUcAA6dlE140Fc7FgB77PeM5Phv+bypQEYtyfLQHxd+OxlG3AAoIM8M4XulprmLd4gGMobS2Bv9CmwB5LpK/ySHE1QWjdwATPCZX1tHUtVypOtrtOfOkMYjd/DU7JblA8fBAD0y+uskwDv9pXPsxvV6bR6Sz5uILxm5VSG4ASRNU4AXhi6UiMUKZHBmcmEgDE0Wua7Lx6Bnad5n91qmHAnwSEJE5YIhQM634omd6cq9Wk4seJCUIn+ucoknrpxp0IR9QMxpKSMRHRUg2K8ZegnY3YqFunRZKCfsq9ufQEKgjZN12AFqi551KPBdn4/3V5HK6xTv0P4robSsE/BvuIfByvRf/W7ZrDx+CFC4EEcsBOACOZCrkhhqd5TkYKbe9RA+vs56+9N5qZGurkxcoKviiyEncxvTuShD65DK/6x6kMDMgQv/EdZDI3x9GtHTnRBYXwDGnPJ19w+q2zC3e2XarbxTGYQIPEC5mYx0gAA0sbjf018NGfwBhl6SB54iGsa8uLvR3jHv6OSRJgwxL6j7P0Ts4Hv2EtO12P0Lv21pwi3JC1O/WviSrKCvrQD5lMHL9Uym3hwFi2zu0mqwZvxOAbGy7kfOPXkLYKOHTZLthzKj3PsdjeceWBfYIvPGKYcd6wDr36d1aXSYS4IWeApTS2AQ2lu0DUcgSefAvsA8NkgOklvJY1cjTMSg6j6cxQo48Bvl8RAWGLbr4h2S/8KwDGxwLsSv0Gop/gnFc3GzCsmL0EkEyHHWkCA8YRXCghfW80KLDV495ff7yF5oiwK56GniqowZ3RG9Jxp5MXoJQgsLV1VMQFMAmsY69yz8eoxRH3wl9L0dMyndLulhWWzNwPMQ2I0yAWdzA/pksVmwTJTFenB3MHCiWc5rEwJ3yofe6NZZnZQrYyL9r1TNnVwfTwRUiykPiLSk4x9Mi6DX7RamDAxc8u3gDVfjPsTOTagBOEGUWlGAL54KE/E6sgCQ5DEAt12chk8AxbjBFLPgV+/idrzS0lZHOL+IVBI9D0i3Bq1yZcSIqcjZB0M3IbxbPm4gLAYOWEiTUN2ecsEHHg9nt6rhgffVoqSbCCFPbpC0xf7WOC3+BQORIZECOCC7cUAciXq3xn+GuxpFE40RWRJeKAK7bBQ21X89ABIXlQFkFddZ9kRvlZ2Pnl0oeF+2pjnZu0Yc2czNfZEQF2P7BKIdLrgMgxG89snxAY8qAYTCKyQw6xTG87wkjDcpy1wzsZLP3WsOuO7cAm7b27xU0jRKq8Cw4d1hDoyRG+RdS53F8RFJzVMaNNYgxU2tfRwUvXpTRXiOheeRVvh25+YGVnjakUXjx/dSDnOw4ETHGHD+7styDkeSfc3BdSZxswzc6OehgMI+xsCxeeRym15QUm9hxvg8X7Bfz/0WulgFwgzrm11TVynZYOmvyHpiZKoqQyQyKahIrfhwuchCr7lMsZ4a+umIkNkKxCLZnI+T7jd+eGFMgKItjz3kTTxRl3IhaJG3LbPmwRUJynMxQKdMi4Uf0qy0U7+i8hIJ9m50QXc+3tw2bwDSbx22XYJ9Wf14gxx5G5SPTb1JVCbhe4fxNt91xIxCow2zk62tzbYfRe6dfmDmgYHkv2PIEtMJZK8iKLDjFfu2ZUxsKT2A5g1q17og6o9MeXeuFS3mzJXJYFQZd+3UzlFR9qwkFkby9mg5y4XSeMvRLOHPt/H/r5SpEqBE6a9MadZYt61FBV152CUEzd43ihXtrAa0XH9HdsiySBcWI1SpM3mv9rRP0DiLjMUzHw/K1D8TE2f07zW4t/9kvE11tFj/NpICixQAAAAA="
    sdmf_old_shares[6] = "VGFob2UgbXV0YWJsZSBjb250YWluZXIgdjEKdQlEA47ESLbTdKdpLJXCpBxd5OH239tl5hvAiz1dvGdE5rIOpf8cbfxbPcwNF+Y5dM92uBVbmV6KAAAAAAAAB/wAAAAAAAAJ0AAAAAFOWSw7jSx7WXzaMpdleJYXwYsRCV82jNA5oex9m2YhXSnb2POh+vvC1LE1NAfRc9GOb2zQG84Xdsx1Jub2brEeKkyt0sRIttN0p2kslcKkHF3k4fbf22XmAAAAAAAAAAAAAAAAAAAAAAAAAAAAAAAAAAAAAAAAAAAAAAAAAAAAAAAAAAAAAAAAAAAAAAAAAAAAAAAAAAAAAAAAAAAAAAAAAAAAAAAAAAAAAAAAAAAAAAAAAAAAAAAAAAAAAAAAAAAAAAAAAAAAAAAAAAAAAAAAAAAAAAAAAAAAAAAAAAAAAAAAAAAAAAAAAAAAAAAAAAAAAAAAAAAAAAAAAAAAAAAAAAAAAAAAAAAAAAAAAAAAAAAAAAAAAAAAAAAAAAAAAAAAAAAAAAAAAAAAAAAAAAAAAAAAAAAAAAAAAAAAAAAAAAAAAAAAAAAAAAAAAAAAAAAAAAAAAAAAAAAAAAAAAAAAAAAAAAAAAAAAAAAAAAAAAAAAAAABamJprL6ecrsOoFKdrXUmWveLq8nzEGDOjFnyK9detI3noX3uyK2MwSnFdAfyN0tuAwoAAAAAAAAAFQAAAAAAAAAVAAABjwAAAo8AAAMXAAADNwAAAAAAAAM+AAAAAAAAB/wwggEgMA0GCSqGSIb3DQEBAQUAA4IBDQAwggEIAoIBAQC1IkainlJF12IBXBQdpRK1zXB7a26vuEYqRmQM09YjC6sQjCs0F2ICk8n9m/2Kw4l16eIEboB2Au9pODCE+u/dEAakEFh4qidTMn61rbGUbsLK8xzuWNW22ezzz9/nPia0HDrulXt51/FYtfnnAuD1RJGXJv/8tDllE9FL/18TzlH4WuB6Fp8FTgv7QdbZAfWJHDGFIpVCJr1XxOCsSZNFJIqGwZnD2lsChiWw5OJDbKd8otqN1hIbfHyMyfMOJ/BzRzvZXaUt4Dv5nf93EmQDWClxShRwpuX/NkZ5B2K9OFonFTbOCexm/MjMAdCBqebKKaiHFkiknUCn9eJQpZ5bAgERgV50VKj+AVTDfgTpqfO2vfo4wrufi6ZBb8QV7hllhUFBjYogQ9C96dnS7skv0s+cqFuUjwMILr5/rsbEmEMGvl0T0ytyAbtlXuowEFVj/YORNknM4yjY72YUtEPTlMpk0Cis7aIgTvu5qWMPER26PMApZuRqiwRsGIkaJIvOVOTHHjFYe3/YzdMkc7OZtqRMfQLtwVl2/zKQQV8b/a9vaT6q3mRLRd4P3esaAFe/+7sR/t+9tmB+a8kxtKM6kmaVQJMbXJZ4aoHGfeLX0m35Rcvu2Bmph7QfSDjk/eaE3q55zYSoGWShmlhlw4Kwg84sMuhmcVhLvo0LovR8bKmbdgACtTh7+7gs/l5w1lOkgbF6w7rkXLNslK7L2KYF4SPFLUcAA6dlE140Fc7FgB77PeM5Phv+bypQEYtyfLQHxd+OxlG3AAlyHZU7RfTJjbHu1gjabWZsTu+7nAeRVG6/ZSd4iMQ1ZgAWDSFSPvKzcFzRcuRlVgKUf0HBce1MCF8SwpUbPPEyfVJty4xLZ7DvNU/Eh/R6BarsVAagVXdp+GtEu0+fok7nilT4LchmHo8DE0Wua7Lx6Bnad5n91qmHAnwSEJE5YIhQM634omd6cq9Wk4seJCUIn+ucoknrpxp0IR9QMxpKSMRHRUg2K8ZegnY3YqFunRZKCfsq9ufQEKgjZN12AFqi551KPBdn4/3V5HK6xTv0P4robSsE/BvuIfByvRf/W7ZrDx+CFC4EEcsBOACOZCrkhhqd5TkYKbe9RA+vs56+9N5qZGurkxcoKviiyEncxvTuShD65DK/6x6kMDMgQv/EdZDI3x9GtHTnRBYXwDGnPJ19w+q2zC3e2XarbxTGYQIPEC5mYx0gAA0sbjf018NGfwBhl6SB54iGsa8uLvR3jHv6OSRJgwxL6j7P0Ts4Hv2EtO12P0Lv21pwi3JC1O/WviSrKCvrQD5lMHL9Uym3hwFi2zu0mqwZvxOAbGy7kfOPXkLYKOHTZLthzKj3PsdjeceWBfYIvPGKYcd6wDr36d1aXSYS4IWeApTS2AQ2lu0DUcgSefAvsA8NkgOklvJY1cjTMSg6j6cxQo48Bvl8RAWGLbr4h2S/8KwDGxwLsSv0Gop/gnFc3GzCsmL0EkEyHHWkCA8YRXCghfW80KLDV495ff7yF5oiwK56GniqowZ3RG9Jxp5MXoJQgsLV1VMQFMAmsY69yz8eoxRH3wl9L0dMyndLulhWWzNwPMQ2I0yAWdzA/pksVmwTJTFenB3MHCiWc5rEwJ3yofe6NZZnZQrYyL9r1TNnVwfTwRUiykPiLSk4x9Mi6DX7RamDAxc8u3gDVfjPsTOTagBOEGUWlGAL54KE/E6sgCQ5DEAt12chk8AxbjBFLPgV+/idrzS0lZHOL+IVBI9D0i3Bq1yZcSIqcjZB0M3IbxbPm4gLAYOWEiTUN2ecsEHHg9nt6rhgffVoqSbCCFPbpC0xf7WOC3+BQORIZECOCC7cUAciXq3xn+GuxpFE40RWRJeKAK7bBQ21X89ABIXlQFkFddZ9kRvlZ2Pnl0oeF+2pjnZu0Yc2czNfZEQF2P7BKIdLrgMgxG89snxAY8qAYTCKyQw6xTG87wkjDcpy1wzsZLP3WsOuO7cAm7b27xU0jRKq8Cw4d1hDoyRG+RdS53F8RFJzVMaNNYgxU2tfRwUvXpTRXiOheeRVvh25+YGVnjakUXjx/dSDnOw4ETHGHD+7styDkeSfc3BdSZxswzc6OehgMI+xsCxeeRym15QUm9hxvg8X7Bfz/0WulgFwgzrm11TVynZYOmvyHpiZKoqQyQyKahIrfhwuchCr7lMsZ4a+umIkNkKxCLZnI+T7jd+eGFMgKItjz3kTTxRl3IhaJG3LbPmwRUJynMxQKdMi4Uf0qy0U7+i8hIJ9m50QXc+3tw2bwDSbx22XYJ9Wf14gxx5G5SPTb1JVCbhe4fxNt91xIxCow2zk62tzbYfRe6dfmDmgYHkv2PIEtMJZK8iKLDjFfu2ZUxsKT2A5g1q17og6o9MeXeuFS3mzJXJYFQZd+3UzlFR9qwkFkby9mg5y4XSeMvRLOHPt/H/r5SpEqBE6a9MadZYt61FBV152CUEzd43ihXtrAa0XH9HdsiySBcWI1SpM3mv9rRP0DiLjMUzHw/K1D8TE2f07zW4t/9kvE11tFj/NpICixQAAAAA="
    sdmf_old_shares[7] = "VGFob2UgbXV0YWJsZSBjb250YWluZXIgdjEKdQlEA47ESLbTdKdpLJXCpBxd5OH239tl5hvAiz1dvGdE5rIOpf8cbfxbPcwNF+Y5dM92uBVbmV6KAAAAAAAAB/wAAAAAAAAJ0AAAAAFOWSw7jSx7WXzaMpdleJYXwYsRCV82jNA5oex9m2YhXSnb2POh+vvC1LE1NAfRc9GOb2zQG84Xdsx1Jub2brEeKkyt0sRIttN0p2kslcKkHF3k4fbf22XmAAAAAAAAAAAAAAAAAAAAAAAAAAAAAAAAAAAAAAAAAAAAAAAAAAAAAAAAAAAAAAAAAAAAAAAAAAAAAAAAAAAAAAAAAAAAAAAAAAAAAAAAAAAAAAAAAAAAAAAAAAAAAAAAAAAAAAAAAAAAAAAAAAAAAAAAAAAAAAAAAAAAAAAAAAAAAAAAAAAAAAAAAAAAAAAAAAAAAAAAAAAAAAAAAAAAAAAAAAAAAAAAAAAAAAAAAAAAAAAAAAAAAAAAAAAAAAAAAAAAAAAAAAAAAAAAAAAAAAAAAAAAAAAAAAAAAAAAAAAAAAAAAAAAAAAAAAAAAAAAAAAAAAAAAAAAAAAAAAAAAAAAAAAAAAAAAAAAAAAAAAAAAAAAAAAAAAAAAAABamJprL6ecrsOoFKdrXUmWveLq8nzEGDOjFnyK9detI3noX3uyK2MwSnFdAfyN0tuAwoAAAAAAAAAFQAAAAAAAAAVAAABjwAAAo8AAAMXAAADNwAAAAAAAAM+AAAAAAAAB/wwggEgMA0GCSqGSIb3DQEBAQUAA4IBDQAwggEIAoIBAQC1IkainlJF12IBXBQdpRK1zXB7a26vuEYqRmQM09YjC6sQjCs0F2ICk8n9m/2Kw4l16eIEboB2Au9pODCE+u/dEAakEFh4qidTMn61rbGUbsLK8xzuWNW22ezzz9/nPia0HDrulXt51/FYtfnnAuD1RJGXJv/8tDllE9FL/18TzlH4WuB6Fp8FTgv7QdbZAfWJHDGFIpVCJr1XxOCsSZNFJIqGwZnD2lsChiWw5OJDbKd8otqN1hIbfHyMyfMOJ/BzRzvZXaUt4Dv5nf93EmQDWClxShRwpuX/NkZ5B2K9OFonFTbOCexm/MjMAdCBqebKKaiHFkiknUCn9eJQpZ5bAgERgV50VKj+AVTDfgTpqfO2vfo4wrufi6ZBb8QV7hllhUFBjYogQ9C96dnS7skv0s+cqFuUjwMILr5/rsbEmEMGvl0T0ytyAbtlXuowEFVj/YORNknM4yjY72YUtEPTlMpk0Cis7aIgTvu5qWMPER26PMApZuRqiwRsGIkaJIvOVOTHHjFYe3/YzdMkc7OZtqRMfQLtwVl2/zKQQV8b/a9vaT6q3mRLRd4P3esaAFe/+7sR/t+9tmB+a8kxtKM6kmaVQJMbXJZ4aoHGfeLX0m35Rcvu2Bmph7QfSDjk/eaE3q55zYSoGWShmlhlw4Kwg84sMuhmcVhLvo0LovR8bKmbdgACtTh7+7gs/l5w1lOkgbF6w7rkXLNslK7L2KYF4SPFLUcAA6dlE140Fc7FgB77PeM5Phv+bypQEYtyfLQHxd+OxlG3AAlyHZU7RfTJjbHu1gjabWZsTu+7nAeRVG6/ZSd4iMQ1ZgAVbcuMS2ew7zVPxIf0egWq7FQGoFV3afhrRLtPn6JO54oNIVI+8rNwXNFy5GVWApR/QcFx7UwIXxLClRs88TJ9UtLnNF4/mM0DE0Wua7Lx6Bnad5n91qmHAnwSEJE5YIhQM634omd6cq9Wk4seJCUIn+ucoknrpxp0IR9QMxpKSMRHRUg2K8ZegnY3YqFunRZKCfsq9ufQEKgjZN12AFqi551KPBdn4/3V5HK6xTv0P4robSsE/BvuIfByvRf/W7ZrDx+CFC4EEcsBOACOZCrkhhqd5TkYKbe9RA+vs56+9N5qZGurkxcoKviiyEncxvTuShD65DK/6x6kMDMgQv/EdZDI3x9GtHTnRBYXwDGnPJ19w+q2zC3e2XarbxTGYQIPEC5mYx0gAA0sbjf018NGfwBhl6SB54iGsa8uLvR3jHv6OSRJgwxL6j7P0Ts4Hv2EtO12P0Lv21pwi3JC1O/WviSrKCvrQD5lMHL9Uym3hwFi2zu0mqwZvxOAbGy7kfOPXkLYKOHTZLthzKj3PsdjeceWBfYIvPGKYcd6wDr36d1aXSYS4IWeApTS2AQ2lu0DUcgSefAvsA8NkgOklvJY1cjTMSg6j6cxQo48Bvl8RAWGLbr4h2S/8KwDGxwLsSv0Gop/gnFc3GzCsmL0EkEyHHWkCA8YRXCghfW80KLDV495ff7yF5oiwK56GniqowZ3RG9Jxp5MXoJQgsLV1VMQFMAmsY69yz8eoxRH3wl9L0dMyndLulhWWzNwPMQ2I0yAWdzA/pksVmwTJTFenB3MHCiWc5rEwJ3yofe6NZZnZQrYyL9r1TNnVwfTwRUiykPiLSk4x9Mi6DX7RamDAxc8u3gDVfjPsTOTagBOEGUWlGAL54KE/E6sgCQ5DEAt12chk8AxbjBFLPgV+/idrzS0lZHOL+IVBI9D0i3Bq1yZcSIqcjZB0M3IbxbPm4gLAYOWEiTUN2ecsEHHg9nt6rhgffVoqSbCCFPbpC0xf7WOC3+BQORIZECOCC7cUAciXq3xn+GuxpFE40RWRJeKAK7bBQ21X89ABIXlQFkFddZ9kRvlZ2Pnl0oeF+2pjnZu0Yc2czNfZEQF2P7BKIdLrgMgxG89snxAY8qAYTCKyQw6xTG87wkjDcpy1wzsZLP3WsOuO7cAm7b27xU0jRKq8Cw4d1hDoyRG+RdS53F8RFJzVMaNNYgxU2tfRwUvXpTRXiOheeRVvh25+YGVnjakUXjx/dSDnOw4ETHGHD+7styDkeSfc3BdSZxswzc6OehgMI+xsCxeeRym15QUm9hxvg8X7Bfz/0WulgFwgzrm11TVynZYOmvyHpiZKoqQyQyKahIrfhwuchCr7lMsZ4a+umIkNkKxCLZnI+T7jd+eGFMgKItjz3kTTxRl3IhaJG3LbPmwRUJynMxQKdMi4Uf0qy0U7+i8hIJ9m50QXc+3tw2bwDSbx22XYJ9Wf14gxx5G5SPTb1JVCbhe4fxNt91xIxCow2zk62tzbYfRe6dfmDmgYHkv2PIEtMJZK8iKLDjFfu2ZUxsKT2A5g1q17og6o9MeXeuFS3mzJXJYFQZd+3UzlFR9qwkFkby9mg5y4XSeMvRLOHPt/H/r5SpEqBE6a9MadZYt61FBV152CUEzd43ihXtrAa0XH9HdsiySBcWI1SpM3mv9rRP0DiLjMUzHw/K1D8TE2f07zW4t/9kvE11tFj/NpICixQAAAAA="
    sdmf_old_shares[8] = "VGFob2UgbXV0YWJsZSBjb250YWluZXIgdjEKdQlEA47ESLbTdKdpLJXCpBxd5OH239tl5hvAiz1dvGdE5rIOpf8cbfxbPcwNF+Y5dM92uBVbmV6KAAAAAAAAB/wAAAAAAAAJ0AAAAAFOWSw7jSx7WXzaMpdleJYXwYsRCV82jNA5oex9m2YhXSnb2POh+vvC1LE1NAfRc9GOb2zQG84Xdsx1Jub2brEeKkyt0sRIttN0p2kslcKkHF3k4fbf22XmAAAAAAAAAAAAAAAAAAAAAAAAAAAAAAAAAAAAAAAAAAAAAAAAAAAAAAAAAAAAAAAAAAAAAAAAAAAAAAAAAAAAAAAAAAAAAAAAAAAAAAAAAAAAAAAAAAAAAAAAAAAAAAAAAAAAAAAAAAAAAAAAAAAAAAAAAAAAAAAAAAAAAAAAAAAAAAAAAAAAAAAAAAAAAAAAAAAAAAAAAAAAAAAAAAAAAAAAAAAAAAAAAAAAAAAAAAAAAAAAAAAAAAAAAAAAAAAAAAAAAAAAAAAAAAAAAAAAAAAAAAAAAAAAAAAAAAAAAAAAAAAAAAAAAAAAAAAAAAAAAAAAAAAAAAAAAAAAAAAAAAAAAAAAAAAAAAAAAAAAAAAAAAAAAAAAAAAAAAABamJprL6ecrsOoFKdrXUmWveLq8nzEGDOjFnyK9detI3noX3uyK2MwSnFdAfyN0tuAwoAAAAAAAAAFQAAAAAAAAAVAAABjwAAAo8AAAMXAAADNwAAAAAAAAM+AAAAAAAAB/wwggEgMA0GCSqGSIb3DQEBAQUAA4IBDQAwggEIAoIBAQC1IkainlJF12IBXBQdpRK1zXB7a26vuEYqRmQM09YjC6sQjCs0F2ICk8n9m/2Kw4l16eIEboB2Au9pODCE+u/dEAakEFh4qidTMn61rbGUbsLK8xzuWNW22ezzz9/nPia0HDrulXt51/FYtfnnAuD1RJGXJv/8tDllE9FL/18TzlH4WuB6Fp8FTgv7QdbZAfWJHDGFIpVCJr1XxOCsSZNFJIqGwZnD2lsChiWw5OJDbKd8otqN1hIbfHyMyfMOJ/BzRzvZXaUt4Dv5nf93EmQDWClxShRwpuX/NkZ5B2K9OFonFTbOCexm/MjMAdCBqebKKaiHFkiknUCn9eJQpZ5bAgERgV50VKj+AVTDfgTpqfO2vfo4wrufi6ZBb8QV7hllhUFBjYogQ9C96dnS7skv0s+cqFuUjwMILr5/rsbEmEMGvl0T0ytyAbtlXuowEFVj/YORNknM4yjY72YUtEPTlMpk0Cis7aIgTvu5qWMPER26PMApZuRqiwRsGIkaJIvOVOTHHjFYe3/YzdMkc7OZtqRMfQLtwVl2/zKQQV8b/a9vaT6q3mRLRd4P3esaAFe/+7sR/t+9tmB+a8kxtKM6kmaVQJMbXJZ4aoHGfeLX0m35Rcvu2Bmph7QfSDjk/eaE3q55zYSoGWShmlhlw4Kwg84sMuhmcVhLvo0LovR8bKmbdgABUSzNKiMx0E91q51/WH6ASL0fDEOLef9oxuyBX5F5cpoABojmWkDX3k3FKfgNHIeptE3lxB8HHzxDfSD250psyfNCAAwGsKbMxbmI2NpdTozZ3SICrySwgGkatA1gsDOJmOnTzgAYmqKY7A9vQChuYa17fYSyKerIb3682jxiIneQvCMWCK5WcuI4PMeIsUAj8yxdxHvV+a9vtSCEsDVvymrrooDKX1GK98t37yoDE0Wua7Lx6Bnad5n91qmHAnwSEJE5YIhQM634omd6cq9Wk4seJCUIn+ucoknrpxp0IR9QMxpKSMRHRUg2K8ZegnY3YqFunRZKCfsq9ufQEKgjZN12AFqi551KPBdn4/3V5HK6xTv0P4robSsE/BvuIfByvRf/W7ZrDx+CFC4EEcsBOACOZCrkhhqd5TkYKbe9RA+vs56+9N5qZGurkxcoKviiyEncxvTuShD65DK/6x6kMDMgQv/EdZDI3x9GtHTnRBYXwDGnPJ19w+q2zC3e2XarbxTGYQIPEC5mYx0gAA0sbjf018NGfwBhl6SB54iGsa8uLvR3jHv6OSRJgwxL6j7P0Ts4Hv2EtO12P0Lv21pwi3JC1O/WviSrKCvrQD5lMHL9Uym3hwFi2zu0mqwZvxOAbGy7kfOPXkLYKOHTZLthzKj3PsdjeceWBfYIvPGKYcd6wDr36d1aXSYS4IWeApTS2AQ2lu0DUcgSefAvsA8NkgOklvJY1cjTMSg6j6cxQo48Bvl8RAWGLbr4h2S/8KwDGxwLsSv0Gop/gnFc3GzCsmL0EkEyHHWkCA8YRXCghfW80KLDV495ff7yF5oiwK56GniqowZ3RG9Jxp5MXoJQgsLV1VMQFMAmsY69yz8eoxRH3wl9L0dMyndLulhWWzNwPMQ2I0yAWdzA/pksVmwTJTFenB3MHCiWc5rEwJ3yofe6NZZnZQrYyL9r1TNnVwfTwRUiykPiLSk4x9Mi6DX7RamDAxc8u3gDVfjPsTOTagBOEGUWlGAL54KE/E6sgCQ5DEAt12chk8AxbjBFLPgV+/idrzS0lZHOL+IVBI9D0i3Bq1yZcSIqcjZB0M3IbxbPm4gLAYOWEiTUN2ecsEHHg9nt6rhgffVoqSbCCFPbpC0xf7WOC3+BQORIZECOCC7cUAciXq3xn+GuxpFE40RWRJeKAK7bBQ21X89ABIXlQFkFddZ9kRvlZ2Pnl0oeF+2pjnZu0Yc2czNfZEQF2P7BKIdLrgMgxG89snxAY8qAYTCKyQw6xTG87wkjDcpy1wzsZLP3WsOuO7cAm7b27xU0jRKq8Cw4d1hDoyRG+RdS53F8RFJzVMaNNYgxU2tfRwUvXpTRXiOheeRVvh25+YGVnjakUXjx/dSDnOw4ETHGHD+7styDkeSfc3BdSZxswzc6OehgMI+xsCxeeRym15QUm9hxvg8X7Bfz/0WulgFwgzrm11TVynZYOmvyHpiZKoqQyQyKahIrfhwuchCr7lMsZ4a+umIkNkKxCLZnI+T7jd+eGFMgKItjz3kTTxRl3IhaJG3LbPmwRUJynMxQKdMi4Uf0qy0U7+i8hIJ9m50QXc+3tw2bwDSbx22XYJ9Wf14gxx5G5SPTb1JVCbhe4fxNt91xIxCow2zk62tzbYfRe6dfmDmgYHkv2PIEtMJZK8iKLDjFfu2ZUxsKT2A5g1q17og6o9MeXeuFS3mzJXJYFQZd+3UzlFR9qwkFkby9mg5y4XSeMvRLOHPt/H/r5SpEqBE6a9MadZYt61FBV152CUEzd43ihXtrAa0XH9HdsiySBcWI1SpM3mv9rRP0DiLjMUzHw/K1D8TE2f07zW4t/9kvE11tFj/NpICixQAAAAA="
    sdmf_old_shares[9] = "VGFob2UgbXV0YWJsZSBjb250YWluZXIgdjEKdQlEA47ESLbTdKdpLJXCpBxd5OH239tl5hvAiz1dvGdE5rIOpf8cbfxbPcwNF+Y5dM92uBVbmV6KAAAAAAAAB/wAAAAAAAAJ0AAAAAFOWSw7jSx7WXzaMpdleJYXwYsRCV82jNA5oex9m2YhXSnb2POh+vvC1LE1NAfRc9GOb2zQG84Xdsx1Jub2brEeKkyt0sRIttN0p2kslcKkHF3k4fbf22XmAAAAAAAAAAAAAAAAAAAAAAAAAAAAAAAAAAAAAAAAAAAAAAAAAAAAAAAAAAAAAAAAAAAAAAAAAAAAAAAAAAAAAAAAAAAAAAAAAAAAAAAAAAAAAAAAAAAAAAAAAAAAAAAAAAAAAAAAAAAAAAAAAAAAAAAAAAAAAAAAAAAAAAAAAAAAAAAAAAAAAAAAAAAAAAAAAAAAAAAAAAAAAAAAAAAAAAAAAAAAAAAAAAAAAAAAAAAAAAAAAAAAAAAAAAAAAAAAAAAAAAAAAAAAAAAAAAAAAAAAAAAAAAAAAAAAAAAAAAAAAAAAAAAAAAAAAAAAAAAAAAAAAAAAAAAAAAAAAAAAAAAAAAAAAAAAAAAAAAAAAAAAAAAAAAAAAAAAAAABamJprL6ecrsOoFKdrXUmWveLq8nzEGDOjFnyK9detI3noX3uyK2MwSnFdAfyN0tuAwoAAAAAAAAAFQAAAAAAAAAVAAABjwAAAo8AAAMXAAADNwAAAAAAAAM+AAAAAAAAB/wwggEgMA0GCSqGSIb3DQEBAQUAA4IBDQAwggEIAoIBAQC1IkainlJF12IBXBQdpRK1zXB7a26vuEYqRmQM09YjC6sQjCs0F2ICk8n9m/2Kw4l16eIEboB2Au9pODCE+u/dEAakEFh4qidTMn61rbGUbsLK8xzuWNW22ezzz9/nPia0HDrulXt51/FYtfnnAuD1RJGXJv/8tDllE9FL/18TzlH4WuB6Fp8FTgv7QdbZAfWJHDGFIpVCJr1XxOCsSZNFJIqGwZnD2lsChiWw5OJDbKd8otqN1hIbfHyMyfMOJ/BzRzvZXaUt4Dv5nf93EmQDWClxShRwpuX/NkZ5B2K9OFonFTbOCexm/MjMAdCBqebKKaiHFkiknUCn9eJQpZ5bAgERgV50VKj+AVTDfgTpqfO2vfo4wrufi6ZBb8QV7hllhUFBjYogQ9C96dnS7skv0s+cqFuUjwMILr5/rsbEmEMGvl0T0ytyAbtlXuowEFVj/YORNknM4yjY72YUtEPTlMpk0Cis7aIgTvu5qWMPER26PMApZuRqiwRsGIkaJIvOVOTHHjFYe3/YzdMkc7OZtqRMfQLtwVl2/zKQQV8b/a9vaT6q3mRLRd4P3esaAFe/+7sR/t+9tmB+a8kxtKM6kmaVQJMbXJZ4aoHGfeLX0m35Rcvu2Bmph7QfSDjk/eaE3q55zYSoGWShmlhlw4Kwg84sMuhmcVhLvo0LovR8bKmbdgABUSzNKiMx0E91q51/WH6ASL0fDEOLef9oxuyBX5F5cpoABojmWkDX3k3FKfgNHIeptE3lxB8HHzxDfSD250psyfNCAAwGsKbMxbmI2NpdTozZ3SICrySwgGkatA1gsDOJmOnTzgAXVnLiODzHiLFAI/MsXcR71fmvb7UghLA1b8pq66KAyl+aopjsD29AKG5hrXt9hLIp6shvfrzaPGIid5C8IxYIrjgBj1YohGgDE0Wua7Lx6Bnad5n91qmHAnwSEJE5YIhQM634omd6cq9Wk4seJCUIn+ucoknrpxp0IR9QMxpKSMRHRUg2K8ZegnY3YqFunRZKCfsq9ufQEKgjZN12AFqi551KPBdn4/3V5HK6xTv0P4robSsE/BvuIfByvRf/W7ZrDx+CFC4EEcsBOACOZCrkhhqd5TkYKbe9RA+vs56+9N5qZGurkxcoKviiyEncxvTuShD65DK/6x6kMDMgQv/EdZDI3x9GtHTnRBYXwDGnPJ19w+q2zC3e2XarbxTGYQIPEC5mYx0gAA0sbjf018NGfwBhl6SB54iGsa8uLvR3jHv6OSRJgwxL6j7P0Ts4Hv2EtO12P0Lv21pwi3JC1O/WviSrKCvrQD5lMHL9Uym3hwFi2zu0mqwZvxOAbGy7kfOPXkLYKOHTZLthzKj3PsdjeceWBfYIvPGKYcd6wDr36d1aXSYS4IWeApTS2AQ2lu0DUcgSefAvsA8NkgOklvJY1cjTMSg6j6cxQo48Bvl8RAWGLbr4h2S/8KwDGxwLsSv0Gop/gnFc3GzCsmL0EkEyHHWkCA8YRXCghfW80KLDV495ff7yF5oiwK56GniqowZ3RG9Jxp5MXoJQgsLV1VMQFMAmsY69yz8eoxRH3wl9L0dMyndLulhWWzNwPMQ2I0yAWdzA/pksVmwTJTFenB3MHCiWc5rEwJ3yofe6NZZnZQrYyL9r1TNnVwfTwRUiykPiLSk4x9Mi6DX7RamDAxc8u3gDVfjPsTOTagBOEGUWlGAL54KE/E6sgCQ5DEAt12chk8AxbjBFLPgV+/idrzS0lZHOL+IVBI9D0i3Bq1yZcSIqcjZB0M3IbxbPm4gLAYOWEiTUN2ecsEHHg9nt6rhgffVoqSbCCFPbpC0xf7WOC3+BQORIZECOCC7cUAciXq3xn+GuxpFE40RWRJeKAK7bBQ21X89ABIXlQFkFddZ9kRvlZ2Pnl0oeF+2pjnZu0Yc2czNfZEQF2P7BKIdLrgMgxG89snxAY8qAYTCKyQw6xTG87wkjDcpy1wzsZLP3WsOuO7cAm7b27xU0jRKq8Cw4d1hDoyRG+RdS53F8RFJzVMaNNYgxU2tfRwUvXpTRXiOheeRVvh25+YGVnjakUXjx/dSDnOw4ETHGHD+7styDkeSfc3BdSZxswzc6OehgMI+xsCxeeRym15QUm9hxvg8X7Bfz/0WulgFwgzrm11TVynZYOmvyHpiZKoqQyQyKahIrfhwuchCr7lMsZ4a+umIkNkKxCLZnI+T7jd+eGFMgKItjz3kTTxRl3IhaJG3LbPmwRUJynMxQKdMi4Uf0qy0U7+i8hIJ9m50QXc+3tw2bwDSbx22XYJ9Wf14gxx5G5SPTb1JVCbhe4fxNt91xIxCow2zk62tzbYfRe6dfmDmgYHkv2PIEtMJZK8iKLDjFfu2ZUxsKT2A5g1q17og6o9MeXeuFS3mzJXJYFQZd+3UzlFR9qwkFkby9mg5y4XSeMvRLOHPt/H/r5SpEqBE6a9MadZYt61FBV152CUEzd43ihXtrAa0XH9HdsiySBcWI1SpM3mv9rRP0DiLjMUzHw/K1D8TE2f07zW4t/9kvE11tFj/NpICixQAAAAA="
    sdmf_old_cap = "URI:SSK:gmjgofw6gan57gwpsow6gtrz3e:5adm6fayxmu3e4lkmfvt6lkkfix34ai2wop2ioqr4bgvvhiol3kq"
    sdmf_old_contents = "This is a test file.\n"

    def copy_sdmf_shares(self):
        # We'll basically be short-circuiting the upload process.
        servernums = self.g.servers_by_number.keys()
        assert len(servernums) == 10

        assignments = zip(self.sdmf_old_shares.keys(), servernums)
        # Get the storage index.
        cap = uri.from_string(self.sdmf_old_cap)
        si = cap.get_storage_index()

        # Now execute each assignment by writing the storage.
        for (shnum, servernum) in assignments:
            sharedata = base64.b64decode(self.sdmf_old_shares[shnum])
            # This must be a disk backend.
            storage_dir = self.get_server(servernum).backend.get_shareset(si)._get_sharedir()
            fileutil.make_dirs(storage_dir)
            fileutil.write(os.path.join(storage_dir, str(shnum)), sharedata)

        # ...and verify that the shares are there.
        d = self.find_uri_shares(self.sdmf_old_cap)
        def _got_shares(shares):
            assert len(shares) == 10
        d.addCallback(_got_shares)
        return d

    def test_new_downloader_can_read_old_shares(self):
        self.basedir = "mutable/Interoperability/new_downloader_can_read_old_shares"
        self.set_up_grid()
        d = self.copy_sdmf_shares()
        def _create_node(ign):
            nm = self.g.clients[0].nodemaker
            return nm.create_from_cap(self.sdmf_old_cap)
        d.addCallback(_create_node)
        d.addCallback(lambda n: n.download_best_version())
        d.addCallback(lambda res: self.failUnlessEqual(res, self.sdmf_old_contents))
        return d


class DifferentEncoding(unittest.TestCase):
    def setUp(self):
        self._storage = s = FakeStorage()
        self.nodemaker = make_nodemaker(s)

    def test_filenode(self):
        # create a file with 3-of-20, then modify it with a client configured
        # to do 3-of-10. #1510 tracks a failure here
        self.nodemaker.default_encoding_parameters["n"] = 20
        d = self.nodemaker.create_mutable_file("old contents")
        def _created(n):
            filecap = n.get_cap().to_string()
            del n # we want a new object, not the cached one
            self.nodemaker.default_encoding_parameters["n"] = 10
            n2 = self.nodemaker.create_from_cap(filecap)
            return n2
        d.addCallback(_created)
        def modifier(old_contents, servermap, first_time):
            return "new contents"
        d.addCallback(lambda n: n.modify(modifier))
        return d<|MERGE_RESOLUTION|>--- conflicted
+++ resolved
@@ -3118,11 +3118,7 @@
             fso = debug.FindSharesOptions()
             storage_index = base32.b2a(n.get_storage_index())
             fso.si_s = storage_index
-<<<<<<< HEAD
-            fso.nodedirs = [os.path.dirname(storedir)
-=======
             fso.nodedirs = [os.path.dirname(abspath_expanduser_unicode(unicode(storedir)))
->>>>>>> 01b09f3b
                             for (i,ss,storedir)
                             in self.iterate_servers()]
             fso.stdout = StringIO()
