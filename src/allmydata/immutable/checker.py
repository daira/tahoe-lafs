from zope.interface import implements
from twisted.internet import defer
from foolscap.api import DeadReferenceError, RemoteException
from allmydata import hashtree, codec, uri
from allmydata.interfaces import IValidatedThingProxy, IVerifierURI
from allmydata.hashtree import IncompleteHashTree
from allmydata.check_results import CheckResults
from allmydata.uri import CHKFileVerifierURI
from allmydata.util.assertutil import precondition
from allmydata.util import base32, deferredutil, dictutil, log, mathutil
from allmydata.util.hashutil import file_renewal_secret_hash, \
     file_cancel_secret_hash, bucket_renewal_secret_hash, \
     bucket_cancel_secret_hash, uri_extension_hash, CRYPTO_VAL_SIZE, \
     block_hash
from allmydata.util.happinessutil import servers_of_happiness

from allmydata.immutable import layout

class IntegrityCheckReject(Exception):
    pass
class BadURIExtension(IntegrityCheckReject):
    pass
class BadURIExtensionHashValue(IntegrityCheckReject):
    pass
class BadOrMissingHash(IntegrityCheckReject):
    pass
class UnsupportedErasureCodec(BadURIExtension):
    pass

class ValidatedExtendedURIProxy:
    implements(IValidatedThingProxy)
    """ I am a front-end for a remote UEB (using a local ReadBucketProxy),
    responsible for retrieving and validating the elements from the UEB."""

    def __init__(self, readbucketproxy, verifycap, fetch_failures=None):
        # fetch_failures is for debugging -- see test_encode.py
        self._fetch_failures = fetch_failures
        self._readbucketproxy = readbucketproxy
        precondition(IVerifierURI.providedBy(verifycap), verifycap)
        self._verifycap = verifycap

        # required
        self.segment_size = None
        self.crypttext_root_hash = None
        self.share_root_hash = None

        # computed
        self.block_size = None
        self.share_size = None
        self.num_segments = None
        self.tail_data_size = None
        self.tail_segment_size = None

        # optional
        self.crypttext_hash = None

    def __str__(self):
        return "<%s %s>" % (self.__class__.__name__, self._verifycap.to_string())

    def _check_integrity(self, data):
        h = uri_extension_hash(data)
        if h != self._verifycap.uri_extension_hash:
            msg = ("The copy of uri_extension we received from %s was bad: wanted %s, got %s" %
                   (self._readbucketproxy,
                    base32.b2a(self._verifycap.uri_extension_hash),
                    base32.b2a(h)))
            if self._fetch_failures is not None:
                self._fetch_failures["uri_extension"] += 1
            raise BadURIExtensionHashValue(msg)
        else:
            return data

    def _parse_and_validate(self, data):
        self.share_size = mathutil.div_ceil(self._verifycap.size,
                                            self._verifycap.needed_shares)

        d = uri.unpack_extension(data)

        # There are several kinds of things that can be found in a UEB.
        # First, things that we really need to learn from the UEB in order to
        # do this download. Next: things which are optional but not redundant
        # -- if they are present in the UEB they will get used. Next, things
        # that are optional and redundant. These things are required to be
        # consistent: they don't have to be in the UEB, but if they are in
        # the UEB then they will be checked for consistency with the
        # already-known facts, and if they are inconsistent then an exception
        # will be raised. These things aren't actually used -- they are just
        # tested for consistency and ignored. Finally: things which are
        # deprecated -- they ought not be in the UEB at all, and if they are
        # present then a warning will be logged but they are otherwise
        # ignored.

        # First, things that we really need to learn from the UEB:
        # segment_size, crypttext_root_hash, and share_root_hash.
        self.segment_size = d['segment_size']

        self.block_size = mathutil.div_ceil(self.segment_size,
                                            self._verifycap.needed_shares)
        self.num_segments = mathutil.div_ceil(self._verifycap.size,
                                              self.segment_size)

        self.tail_data_size = self._verifycap.size % self.segment_size
        if not self.tail_data_size:
            self.tail_data_size = self.segment_size
        # padding for erasure code
        self.tail_segment_size = mathutil.next_multiple(self.tail_data_size,
                                                        self._verifycap.needed_shares)

        # Ciphertext hash tree root is mandatory, so that there is at most
        # one ciphertext that matches this read-cap or verify-cap. The
        # integrity check on the shares is not sufficient to prevent the
        # original encoder from creating some shares of file A and other
        # shares of file B.
        self.crypttext_root_hash = d['crypttext_root_hash']

        self.share_root_hash = d['share_root_hash']


        # Next: things that are optional and not redundant: crypttext_hash
        if d.has_key('crypttext_hash'):
            self.crypttext_hash = d['crypttext_hash']
            if len(self.crypttext_hash) != CRYPTO_VAL_SIZE:
                raise BadURIExtension('crypttext_hash is required to be hashutil.CRYPTO_VAL_SIZE bytes, not %s bytes' % (len(self.crypttext_hash),))


        # Next: things that are optional, redundant, and required to be
        # consistent: codec_name, codec_params, tail_codec_params,
        # num_segments, size, needed_shares, total_shares
        if d.has_key('codec_name'):
            if d['codec_name'] != "crs":
                raise UnsupportedErasureCodec(d['codec_name'])

        if d.has_key('codec_params'):
            ucpss, ucpns, ucpts = codec.parse_params(d['codec_params'])
            if ucpss != self.segment_size:
                raise BadURIExtension("inconsistent erasure code params: "
                                      "ucpss: %s != self.segment_size: %s" %
                                      (ucpss, self.segment_size))
            if ucpns != self._verifycap.needed_shares:
                raise BadURIExtension("inconsistent erasure code params: ucpns: %s != "
                                      "self._verifycap.needed_shares: %s" %
                                      (ucpns, self._verifycap.needed_shares))
            if ucpts != self._verifycap.total_shares:
                raise BadURIExtension("inconsistent erasure code params: ucpts: %s != "
                                      "self._verifycap.total_shares: %s" %
                                      (ucpts, self._verifycap.total_shares))

        if d.has_key('tail_codec_params'):
            utcpss, utcpns, utcpts = codec.parse_params(d['tail_codec_params'])
            if utcpss != self.tail_segment_size:
                raise BadURIExtension("inconsistent erasure code params: utcpss: %s != "
                                      "self.tail_segment_size: %s, self._verifycap.size: %s, "
                                      "self.segment_size: %s, self._verifycap.needed_shares: %s"
                                      % (utcpss, self.tail_segment_size, self._verifycap.size,
                                         self.segment_size, self._verifycap.needed_shares))
            if utcpns != self._verifycap.needed_shares:
                raise BadURIExtension("inconsistent erasure code params: utcpns: %s != "
                                      "self._verifycap.needed_shares: %s" % (utcpns,
                                                                             self._verifycap.needed_shares))
            if utcpts != self._verifycap.total_shares:
                raise BadURIExtension("inconsistent erasure code params: utcpts: %s != "
                                      "self._verifycap.total_shares: %s" % (utcpts,
                                                                            self._verifycap.total_shares))

        if d.has_key('num_segments'):
            if d['num_segments'] != self.num_segments:
                raise BadURIExtension("inconsistent num_segments: size: %s, "
                                      "segment_size: %s, computed_num_segments: %s, "
                                      "ueb_num_segments: %s" % (self._verifycap.size,
                                                                self.segment_size,
                                                                self.num_segments, d['num_segments']))

        if d.has_key('size'):
            if d['size'] != self._verifycap.size:
                raise BadURIExtension("inconsistent size: URI size: %s, UEB size: %s" %
                                      (self._verifycap.size, d['size']))

        if d.has_key('needed_shares'):
            if d['needed_shares'] != self._verifycap.needed_shares:
                raise BadURIExtension("inconsistent needed shares: URI needed shares: %s, UEB "
                                      "needed shares: %s" % (self._verifycap.total_shares,
                                                             d['needed_shares']))

        if d.has_key('total_shares'):
            if d['total_shares'] != self._verifycap.total_shares:
                raise BadURIExtension("inconsistent total shares: URI total shares: %s, UEB "
                                      "total shares: %s" % (self._verifycap.total_shares,
                                                            d['total_shares']))

        # Finally, things that are deprecated and ignored: plaintext_hash,
        # plaintext_root_hash
        if d.get('plaintext_hash'):
            log.msg("Found plaintext_hash in UEB. This field is deprecated for security reasons "
                    "and is no longer used.  Ignoring.  %s" % (self,))
        if d.get('plaintext_root_hash'):
            log.msg("Found plaintext_root_hash in UEB. This field is deprecated for security "
                    "reasons and is no longer used.  Ignoring.  %s" % (self,))

        return self

    def start(self):
        """Fetch the UEB from bucket, compare its hash to the hash from
        verifycap, then parse it. Returns a deferred which is called back
        with self once the fetch is successful, or is erred back if it
        fails."""
        d = self._readbucketproxy.get_uri_extension()
        d.addCallback(self._check_integrity)
        d.addCallback(self._parse_and_validate)
        return d

class ValidatedReadBucketProxy(log.PrefixingLogMixin):
    """I am a front-end for a remote storage bucket, responsible for
    retrieving and validating data from that bucket.

    My get_block() method is used by BlockDownloaders.
    """

    def __init__(self, sharenum, bucket, share_hash_tree, num_blocks,
                 block_size, share_size):
        """ share_hash_tree is required to have already been initialized with
        the root hash (the number-0 hash), using the share_root_hash from the
        UEB"""
        precondition(share_hash_tree[0] is not None, share_hash_tree)
        prefix = "%d-%s-%s" % (sharenum, bucket,
                               base32.b2a_l(share_hash_tree[0][:8], 60))
        log.PrefixingLogMixin.__init__(self,
                                       facility="tahoe.immutable.download",
                                       prefix=prefix)
        self.sharenum = sharenum
        self.bucket = bucket
        self.share_hash_tree = share_hash_tree
        self.num_blocks = num_blocks
        self.block_size = block_size
        self.share_size = share_size
        self.block_hash_tree = hashtree.IncompleteHashTree(self.num_blocks)

    def get_all_sharehashes(self):
        """Retrieve and validate all the share-hash-tree nodes that are
        included in this share, regardless of whether we need them to
        validate the share or not. Each share contains a minimal Merkle tree
        chain, but there is lots of overlap, so usually we'll be using hashes
        from other shares and not reading every single hash from this share.
        The Verifier uses this function to read and validate every single
        hash from this share.

        Call this (and wait for the Deferred it returns to fire) before
        calling get_block() for the first time: this lets us check that the
        share share contains enough hashes to validate its own data, and
        avoids downloading any share hash twice.

        I return a Deferred which errbacks upon failure, probably with
        BadOrMissingHash."""

        d = self.bucket.get_share_hashes()
        def _got_share_hashes(sh):
            sharehashes = dict(sh)
            try:
                self.share_hash_tree.set_hashes(sharehashes)
            except IndexError, le:
                raise BadOrMissingHash(le)
            except (hashtree.BadHashError, hashtree.NotEnoughHashesError), le:
                raise BadOrMissingHash(le)
        d.addCallback(_got_share_hashes)
        return d

    def get_all_blockhashes(self):
        """Retrieve and validate all the block-hash-tree nodes that are
        included in this share. Each share contains a full Merkle tree, but
        we usually only fetch the minimal subset necessary for any particular
        block. This function fetches everything at once. The Verifier uses
        this function to validate the block hash tree.

        Call this (and wait for the Deferred it returns to fire) after
        calling get_all_sharehashes() and before calling get_block() for the
        first time: this lets us check that the share contains all block
        hashes and avoids downloading them multiple times.

        I return a Deferred which errbacks upon failure, probably with
        BadOrMissingHash.
        """

        # get_block_hashes(anything) currently always returns everything
        needed = list(range(len(self.block_hash_tree)))
        d = self.bucket.get_block_hashes(needed)
        def _got_block_hashes(blockhashes):
            if len(blockhashes) < len(self.block_hash_tree):
                raise BadOrMissingHash()
            bh = dict(enumerate(blockhashes))

            try:
                self.block_hash_tree.set_hashes(bh)
            except IndexError, le:
                raise BadOrMissingHash(le)
            except (hashtree.BadHashError, hashtree.NotEnoughHashesError), le:
                raise BadOrMissingHash(le)
        d.addCallback(_got_block_hashes)
        return d

    def get_all_crypttext_hashes(self, crypttext_hash_tree):
        """Retrieve and validate all the crypttext-hash-tree nodes that are
        in this share. Normally we don't look at these at all: the download
        process fetches them incrementally as needed to validate each segment
        of ciphertext. But this is a convenient place to give the Verifier a
        function to validate all of these at once.

        Call this with a new hashtree object for each share, initialized with
        the crypttext hash tree root. I return a Deferred which errbacks upon
        failure, probably with BadOrMissingHash.
        """

        # get_crypttext_hashes() always returns everything
        d = self.bucket.get_crypttext_hashes()
        def _got_crypttext_hashes(hashes):
            if len(hashes) < len(crypttext_hash_tree):
                raise BadOrMissingHash()
            ct_hashes = dict(enumerate(hashes))
            try:
                crypttext_hash_tree.set_hashes(ct_hashes)
            except IndexError, le:
                raise BadOrMissingHash(le)
            except (hashtree.BadHashError, hashtree.NotEnoughHashesError), le:
                raise BadOrMissingHash(le)
        d.addCallback(_got_crypttext_hashes)
        return d

    def get_block(self, blocknum):
        # the first time we use this bucket, we need to fetch enough elements
        # of the share hash tree to validate it from our share hash up to the
        # hashroot.
        if self.share_hash_tree.needed_hashes(self.sharenum):
            d1 = self.bucket.get_share_hashes()
        else:
            d1 = defer.succeed([])

        # We might need to grab some elements of our block hash tree, to
        # validate the requested block up to the share hash.
        blockhashesneeded = self.block_hash_tree.needed_hashes(blocknum, include_leaf=True)
        # We don't need the root of the block hash tree, as that comes in the
        # share tree.
        blockhashesneeded.discard(0)
        d2 = self.bucket.get_block_hashes(blockhashesneeded)

        if blocknum < self.num_blocks-1:
            thisblocksize = self.block_size
        else:
            thisblocksize = self.share_size % self.block_size
            if thisblocksize == 0:
                thisblocksize = self.block_size
        d3 = self.bucket.get_block_data(blocknum,
                                        self.block_size, thisblocksize)

        dl = deferredutil.gatherResults([d1, d2, d3])
        dl.addCallback(self._got_data, blocknum)
        return dl

    def _got_data(self, results, blocknum):
        precondition(blocknum < self.num_blocks,
                     self, blocknum, self.num_blocks)
        sharehashes, blockhashes, blockdata = results
        try:
            sharehashes = dict(sharehashes)
        except ValueError, le:
            le.args = tuple(le.args + (sharehashes,))
            raise
        blockhashes = dict(enumerate(blockhashes))

        candidate_share_hash = None # in case we log it in the except block below
        blockhash = None # in case we log it in the except block below

        try:
            if self.share_hash_tree.needed_hashes(self.sharenum):
                # This will raise exception if the values being passed do not
                # match the root node of self.share_hash_tree.
                try:
                    self.share_hash_tree.set_hashes(sharehashes)
                except IndexError, le:
                    # Weird -- sharehashes contained index numbers outside of
                    # the range that fit into this hash tree.
                    raise BadOrMissingHash(le)

            # To validate a block we need the root of the block hash tree,
            # which is also one of the leafs of the share hash tree, and is
            # called "the share hash".
            if not self.block_hash_tree[0]: # empty -- no root node yet
                # Get the share hash from the share hash tree.
                share_hash = self.share_hash_tree.get_leaf(self.sharenum)
                if not share_hash:
                    # No root node in block_hash_tree and also the share hash
                    # wasn't sent by the server.
                    raise hashtree.NotEnoughHashesError
                self.block_hash_tree.set_hashes({0: share_hash})

            if self.block_hash_tree.needed_hashes(blocknum):
                self.block_hash_tree.set_hashes(blockhashes)

            blockhash = block_hash(blockdata)
            self.block_hash_tree.set_hashes(leaves={blocknum: blockhash})
            #self.log("checking block_hash(shareid=%d, blocknum=%d) len=%d "
            #        "%r .. %r: %s" %
            #        (self.sharenum, blocknum, len(blockdata),
            #         blockdata[:50], blockdata[-50:], base32.b2a(blockhash)))

        except (hashtree.BadHashError, hashtree.NotEnoughHashesError), le:
            # log.WEIRD: indicates undetected disk/network error, or more
            # likely a programming error
            self.log("hash failure in block=%d, shnum=%d on %s" %
                    (blocknum, self.sharenum, self.bucket))
            if self.block_hash_tree.needed_hashes(blocknum):
                self.log(""" failure occurred when checking the block_hash_tree.
                This suggests that either the block data was bad, or that the
                block hashes we received along with it were bad.""")
            else:
                self.log(""" the failure probably occurred when checking the
                share_hash_tree, which suggests that the share hashes we
                received from the remote peer were bad.""")
            self.log(" have candidate_share_hash: %s" % bool(candidate_share_hash))
            self.log(" block length: %d" % len(blockdata))
            self.log(" block hash: %s" % base32.b2a_or_none(blockhash))
            if len(blockdata) < 100:
                self.log(" block data: %r" % (blockdata,))
            else:
                self.log(" block data start/end: %r .. %r" %
                        (blockdata[:50], blockdata[-50:]))
            self.log(" share hash tree:\n" + self.share_hash_tree.dump())
            self.log(" block hash tree:\n" + self.block_hash_tree.dump())
            lines = []
            for i,h in sorted(sharehashes.items()):
                lines.append("%3d: %s" % (i, base32.b2a_or_none(h)))
            self.log(" sharehashes:\n" + "\n".join(lines) + "\n")
            lines = []
            for i,h in blockhashes.items():
                lines.append("%3d: %s" % (i, base32.b2a_or_none(h)))
            log.msg(" blockhashes:\n" + "\n".join(lines) + "\n")
            raise BadOrMissingHash(le)

        # If we made it here, the block is good. If the hash trees didn't
        # like what they saw, they would have raised a BadHashError, causing
        # our caller to see a Failure and thus ignore this block (as well as
        # dropping this bucket).
        return blockdata


class Checker(log.PrefixingLogMixin):
    """I query all servers to see if M uniquely-numbered shares are
    available.

    If the verify flag was passed to my constructor, then for each share I
    download every data block and all metadata from each server and perform a
    cryptographic integrity check on all of it. If not, I just ask each
    server 'Which shares do you have?' and believe its answer.

    In either case, I wait until I have gotten responses from all servers.
    This fact -- that I wait -- means that an ill-behaved server which fails
    to answer my questions will make me wait indefinitely. If it is
    ill-behaved in a way that triggers the underlying foolscap timeouts, then
    I will wait only as long as those foolscap timeouts, but if it is
    ill-behaved in a way which placates the foolscap timeouts but still
    doesn't answer my question then I will wait indefinitely.

    Before I send any new request to a server, I always ask the 'monitor'
    object that was passed into my constructor whether this task has been
    cancelled (by invoking its raise_if_cancelled() method).
    """
    def __init__(self, verifycap, servers, verify, add_lease, secret_holder,
                 monitor):
        assert precondition(isinstance(verifycap, CHKFileVerifierURI), verifycap, type(verifycap))

        prefix = "%s" % base32.b2a_l(verifycap.get_storage_index()[:8], 60)
        log.PrefixingLogMixin.__init__(self, facility="tahoe.immutable.checker", prefix=prefix)

        self._verifycap = verifycap

        self._monitor = monitor
        self._servers = servers
        self._verify = verify # bool: verify what the servers claim, or not?
        self._add_lease = add_lease

        frs = file_renewal_secret_hash(secret_holder.get_renewal_secret(),
                                       self._verifycap.get_storage_index())
        self.file_renewal_secret = frs
        fcs = file_cancel_secret_hash(secret_holder.get_cancel_secret(),
                                      self._verifycap.get_storage_index())
        self.file_cancel_secret = fcs

    def _get_renewal_secret(self, seed):
        return bucket_renewal_secret_hash(self.file_renewal_secret, seed)
    def _get_cancel_secret(self, seed):
        return bucket_cancel_secret_hash(self.file_cancel_secret, seed)

    def _get_buckets(self, s, storageindex):
        """Return a deferred that eventually fires with ({sharenum: bucket},
        serverid, success). In case the server is disconnected or returns a
        Failure then it fires with ({}, serverid, False) (A server
        disconnecting or returning a Failure when we ask it for buckets is
        the same, for our purposes, as a server that says it has none, except
        that we want to track and report whether or not each server
        responded.)"""

        rref = s.get_rref()
        lease_seed = s.get_lease_seed()
        if self._add_lease:
            renew_secret = self._get_renewal_secret(lease_seed)
            cancel_secret = self._get_cancel_secret(lease_seed)
            d2 = rref.callRemote("add_lease", storageindex,
                                 renew_secret, cancel_secret)
            d2.addErrback(self._add_lease_failed, s.get_name(), storageindex)

        d = rref.callRemote("get_buckets", storageindex)
        def _wrap_results(res):
            return (res, True)

        def _trap_errs(f):
            level = log.WEIRD
            if f.check(DeadReferenceError):
                level = log.UNUSUAL
            self.log("failure from server on 'get_buckets' the REMOTE failure was:",
                     facility="tahoe.immutable.checker",
                     failure=f, level=level, umid="AX7wZQ")
            return ({}, False)

        d.addCallbacks(_wrap_results, _trap_errs)
        return d

    def _add_lease_failed(self, f, server_name, storage_index):
        # Older versions of Tahoe didn't handle the add-lease message very
        # well: <=1.1.0 throws a NameError because it doesn't implement
        # remote_add_lease(), 1.2.0/1.3.0 throw IndexError on unknown buckets
        # (which is most of them, since we send add-lease to everybody,
        # before we know whether or not they have any shares for us), and
        # 1.2.0 throws KeyError even on known buckets due to an internal bug
        # in the latency-measuring code.

        # we want to ignore the known-harmless errors and log the others. In
        # particular we want to log any local errors caused by coding
        # problems.

        if f.check(DeadReferenceError):
            return
        if f.check(RemoteException):
            if f.value.failure.check(KeyError, IndexError, NameError):
                # this may ignore a bit too much, but that only hurts us
                # during debugging
                return
            self.log(format="error in add_lease from [%(name)s]: %(f_value)s",
                     name=server_name,
                     f_value=str(f.value),
                     failure=f,
                     level=log.WEIRD, umid="atbAxw")
            return
        # local errors are cause for alarm
        log.err(f,
                format="local error in add_lease to [%(name)s]: %(f_value)s",
                name=server_name,
                f_value=str(f.value),
                level=log.WEIRD, umid="hEGuQg")


    def _download_and_verify(self, server, sharenum, bucket):
        """Start an attempt to download and verify every block in this bucket
        and return a deferred that will eventually fire once the attempt
        completes.

        If you download and verify every block then fire with (True,
        sharenum, None), else if the share data couldn't be parsed because it
        was of an unknown version number fire with (False, sharenum,
        'incompatible'), else if any of the blocks were invalid, fire with
        (False, sharenum, 'corrupt'), else if the server disconnected (False,
        sharenum, 'disconnect'), else if the server returned a Failure during
        the process fire with (False, sharenum, 'failure').

        If there is an internal error such as an uncaught exception in this
        code, then the deferred will errback, but if there is a remote error
        such as the server failing or the returned data being incorrect then
        it will not errback -- it will fire normally with the indicated
        results."""

        vcap = self._verifycap
        b = layout.ReadBucketProxy(bucket, server, vcap.get_storage_index())
        veup = ValidatedExtendedURIProxy(b, vcap)
        d = veup.start()

        def _got_ueb(vup):
            share_hash_tree = IncompleteHashTree(vcap.total_shares)
            share_hash_tree.set_hashes({0: vup.share_root_hash})

            vrbp = ValidatedReadBucketProxy(sharenum, b,
                                            share_hash_tree,
                                            vup.num_segments,
                                            vup.block_size,
                                            vup.share_size)

            # note: normal download doesn't use get_all_sharehashes(),
            # because it gets more data than necessary. We've discussed the
            # security properties of having verification and download look
            # identical (so the server couldn't, say, provide good responses
            # for one and not the other), but I think that full verification
            # is more important than defending against inconsistent server
            # behavior. Besides, they can't pass the verifier without storing
            # all the data, so there's not so much to be gained by behaving
            # inconsistently.
            d = vrbp.get_all_sharehashes()
            # we fill share_hash_tree before fetching any blocks, so the
            # block fetches won't send redundant share-hash-tree requests, to
            # speed things up. Then we fetch+validate all the blockhashes.
            d.addCallback(lambda ign: vrbp.get_all_blockhashes())

            cht = IncompleteHashTree(vup.num_segments)
            cht.set_hashes({0: vup.crypttext_root_hash})
            d.addCallback(lambda ign: vrbp.get_all_crypttext_hashes(cht))

            d.addCallback(lambda ign: vrbp)
            return d
        d.addCallback(_got_ueb)

        def _discard_result(r):
            assert isinstance(r, str), r
            # to free up the RAM
            return None

        def _get_blocks(vrbp):
            def _get_block(ign, blocknum):
                db = vrbp.get_block(blocknum)
                db.addCallback(_discard_result)
                return db

            dbs = defer.succeed(None)
            for blocknum in range(veup.num_segments):
                dbs.addCallback(_get_block, blocknum)

            # The Deferred we return will fire after every block of this
            # share has been downloaded and verified successfully, or else it
            # will errback as soon as the first error is observed.
            return dbs

        d.addCallback(_get_blocks)

        # if none of those errbacked, the blocks (and the hashes above them)
        # are good
        def _all_good(ign):
            return (True, sharenum, None)
        d.addCallback(_all_good)

        # but if anything fails, we'll land here
        def _errb(f):
            # We didn't succeed at fetching and verifying all the blocks of
            # this share. Handle each reason for failure differently.

            if f.check(DeadReferenceError):
                return (False, sharenum, 'disconnect')
            elif f.check(RemoteException):
                return (False, sharenum, 'failure')
            elif f.check(layout.ShareVersionIncompatible):
                return (False, sharenum, 'incompatible')
            elif f.check(layout.LayoutInvalid,
                         layout.RidiculouslyLargeURIExtensionBlock,
                         BadOrMissingHash,
                         BadURIExtensionHashValue):
                return (False, sharenum, 'corrupt')

            # if it wasn't one of those reasons, re-raise the error
            return f
        d.addErrback(_errb)

        return d

    def _verify_server_shares(self, s):
        """ Return a deferred which eventually fires with a tuple of
        (set(sharenum), server, set(corruptsharenum),
        set(incompatiblesharenum), success) showing all the shares verified
        to be served by this server, and all the corrupt shares served by the
        server, and all the incompatible shares served by the server. In case
        the server is disconnected or returns a Failure then it fires with
        the last element False.

        A server disconnecting or returning a failure when we ask it for
        shares is the same, for our purposes, as a server that says it has
        none or offers invalid ones, except that we want to track and report
        the server's behavior. Similarly, the presence of corrupt shares is
        mainly of use for diagnostics -- you can typically treat it as just
        like being no share at all by just observing its absence from the
        verified shares dict and ignoring its presence in the corrupt shares
        dict.

        The 'success' argument means whether the server responded to *any*
        queries during this process, so if it responded to some queries and
        then disconnected and ceased responding, or returned a failure, it is
        still marked with the True flag for 'success'.
        """
        d = self._get_buckets(s, self._verifycap.get_storage_index())

        def _got_buckets(result):
            bucketdict, success = result

            shareverds = []
            for (sharenum, bucket) in bucketdict.items():
                d = self._download_and_verify(s, sharenum, bucket)
                shareverds.append(d)

            dl = deferredutil.gatherResults(shareverds)

            def collect(results):
                verified = set()
                corrupt = set()
                incompatible = set()
                for succ, sharenum, whynot in results:
                    if succ:
                        verified.add(sharenum)
                    else:
                        if whynot == 'corrupt':
                            corrupt.add(sharenum)
                        elif whynot == 'incompatible':
                            incompatible.add(sharenum)
                return (verified, s, corrupt, incompatible, success)

            dl.addCallback(collect)
            return dl

        def _err(f):
            f.trap(RemoteException, DeadReferenceError)
            return (set(), s, set(), set(), False)

        d.addCallbacks(_got_buckets, _err)
        return d

    def _check_server_shares(self, s):
        """Return a deferred which eventually fires with a tuple of
        (set(sharenum), server, set(), set(), responded) showing all the
        shares claimed to be served by this server. In case the server is
        disconnected then it fires with (set(), server, set(), set(), False)
        (a server disconnecting when we ask it for buckets is the same, for
        our purposes, as a server that says it has none, except that we want
        to track and report whether or not each server responded.)"""
        def _curry_empty_corrupted(res):
            buckets, responded = res
            return (set(buckets), s, set(), set(), responded)
        d = self._get_buckets(s, self._verifycap.get_storage_index())
        d.addCallback(_curry_empty_corrupted)
        return d

    def _format_results(self, results):
        SI = self._verifycap.get_storage_index()

        verifiedshares = dictutil.DictOfSets() # {sharenum: set(server)}
        servers = {} # {server: set(sharenums)}
        corruptshare_locators = [] # (server, storageindex, sharenum)
        incompatibleshare_locators = [] # (server, storageindex, sharenum)
        servers_responding = set() # server

        for verified, server, corrupt, incompatible, responded in results:
            servers.setdefault(server, set()).update(verified)
            for sharenum in verified:
                verifiedshares.setdefault(sharenum, set()).add(server)
            for sharenum in corrupt:
                corruptshare_locators.append((server, SI, sharenum))
            for sharenum in incompatible:
                incompatibleshare_locators.append((server, SI, sharenum))
            if responded:
                servers_responding.add(server)

        good_share_hosts = len([s for s in servers.keys() if servers[s]])

        assert len(verifiedshares) <= self._verifycap.total_shares, (verifiedshares.keys(), self._verifycap.total_shares)
        if len(verifiedshares) == self._verifycap.total_shares:
            healthy = True
            summary = "Healthy"
        else:
            healthy = False
            summary = ("Not Healthy: %d shares (enc %d-of-%d)" %
                       (len(verifiedshares),
                        self._verifycap.needed_shares,
                        self._verifycap.total_shares))
        if len(verifiedshares) >= self._verifycap.needed_shares:
            recoverable = 1
            unrecoverable = 0
        else:
            recoverable = 0
            unrecoverable = 1

<<<<<<< HEAD
        # The file needs rebalancing if the set of servers that have at least
        # one share is less than the number of uniquely-numbered good shares
        # available.
        # TODO: this may be wrong, see ticket #1115 comment:27 and ticket #1784.
        needs_rebalancing = bool(good_share_hosts < len(verifiedshares))
=======
        count_happiness = servers_of_happiness(verifiedshares)
>>>>>>> 01b09f3b

        cr = CheckResults(self._verifycap, SI,
                          healthy=healthy, recoverable=bool(recoverable),
                          count_happiness=count_happiness,
                          count_shares_needed=self._verifycap.needed_shares,
                          count_shares_expected=self._verifycap.total_shares,
                          count_shares_good=len(verifiedshares),
                          count_good_share_hosts=good_share_hosts,
                          count_recoverable_versions=recoverable,
                          count_unrecoverable_versions=unrecoverable,
                          servers_responding=list(servers_responding),
                          sharemap=verifiedshares,
                          count_wrong_shares=0, # no such thing, for immutable
                          list_corrupt_shares=corruptshare_locators,
                          count_corrupt_shares=len(corruptshare_locators),
                          list_incompatible_shares=incompatibleshare_locators,
                          count_incompatible_shares=len(incompatibleshare_locators),
                          summary=summary,
                          report=[],
                          share_problems=[],
                          servermap=None)

        return cr

    def start(self):
        ds = []
        if self._verify:
            for s in self._servers:
                ds.append(self._verify_server_shares(s))
        else:
            for s in self._servers:
                ds.append(self._check_server_shares(s))

        return deferredutil.gatherResults(ds).addCallback(self._format_results)<|MERGE_RESOLUTION|>--- conflicted
+++ resolved
@@ -776,15 +776,7 @@
             recoverable = 0
             unrecoverable = 1
 
-<<<<<<< HEAD
-        # The file needs rebalancing if the set of servers that have at least
-        # one share is less than the number of uniquely-numbered good shares
-        # available.
-        # TODO: this may be wrong, see ticket #1115 comment:27 and ticket #1784.
-        needs_rebalancing = bool(good_share_hosts < len(verifiedshares))
-=======
         count_happiness = servers_of_happiness(verifiedshares)
->>>>>>> 01b09f3b
 
         cr = CheckResults(self._verifycap, SI,
                           healthy=healthy, recoverable=bool(recoverable),
