--- conflicted
+++ resolved
@@ -21,11 +21,7 @@
 from allmydata.interfaces import IUploadable, IUploader, IUploadResults, \
      IEncryptedUploadable, RIEncryptedUploadable, IUploadStatus, \
      NoServersError, InsufficientVersionError, UploadUnhappinessError, \
-<<<<<<< HEAD
-     DEFAULT_MAX_SEGMENT_SIZE, IProgress
-=======
-     DEFAULT_MAX_SEGMENT_SIZE, IPeerSelector
->>>>>>> a004b19a
+     DEFAULT_MAX_SEGMENT_SIZE, IProgress, IPeerSelector
 from allmydata.immutable import layout
 from pycryptopp.cipher.aes import AES
 
